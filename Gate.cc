/*!
 *	\file Gate.cc
 *	\author Didier Benoit <benoit@imnc.in2p3.fr>
 *	\date May 2012, QIM IMNC-IN2P3/CNRS, Paris VII-XI Universities, Orsay
 *	\version 2.0
 *	\brief To launch GATE:
 *	- 'Gate' or 'Gate --qt' using the Qt visualization
 *	- 'Gate your_macro.mac' or 'Gate --qt your_macro.mac' using the Qt visualization
 *	- 'Gate -d your_macro.mac' using the DigiGate
 *	- 'Gate -a activity 10' using the parameterized macro creating an alias in your macro
 */

#include <getopt.h>
#include <cstdlib>
#include <queue>

#include "G4UImanager.hh"
#include "G4UIterminal.hh"
#include "G4UItcsh.hh"

#include "GateRunManager.hh"
#include "GateMessageManager.hh"
#include "GateSteppingVerbose.hh"
#include "GateRandomEngine.hh"
#include "GateApplicationMgr.hh"
#include "GateSourceMgr.hh"
#include "GateSignalHandler.hh"
#include "GateDetectorConstruction.hh"
#include "GatePhysicsList.hh"
#include "GateConfiguration.h"
#include "GateSignalHandler.hh"
#include "GateOutputMgr.hh"
#include "GatePrimaryGeneratorAction.hh"
#include "GateUserActions.hh"
#include "GateDigitizer.hh"
#include "GateClock.hh"
#include "GateUIcontrolMessenger.hh"

#ifdef G4ANALYSIS_USE_ROOT
#include "GateROOTBasicOutput.hh"
#include "TPluginManager.h"
#include "GateHitFileReader.hh"
#endif
#ifdef G4VIS_USE
#include "G4VisExecutive.hh"
#endif
#ifdef G4UI_USE
#include "G4UIExecutive.hh"
#endif

//-----------------------------------------------------------------------------
void printHelpAndQuit( G4String msg )
{
  GateMessage( "Core", 0, msg << G4endl );
  GateMessage( "Core", 0, "Usage: Gate [OPTION]... MACRO_FILE" << G4endl );
  GateMessage( "Core", 0, G4endl);
  GateMessage( "Core", 0, "Mandatory arguments to long options are mandatory for short options too." << G4endl );
  GateMessage( "Core", 0, "  -h, --help             print the help" << G4endl );
  GateMessage( "Core", 0, "  -v, --version          print the version" << G4endl );
  GateMessage( "Core", 0, "  -a, --param            set alias. format is '[alias1,value1] [alias2,value2] ...'" << G4endl );
  GateMessage( "Core", 0, "  --d                    use the DigiMode" << G4endl );
  GateMessage( "Core", 0, "  --qt                   use the Qt visualization mode" << G4endl );
  exit( EXIT_FAILURE );
}
//-----------------------------------------------------------------------------


//-----------------------------------------------------------------------------
std::queue < G4String > decodeParameters( G4String listOfParameters )
{
  // Command queue storing the '/control/alias ALIAS VALUE' command line
  std::queue < G4String > commandQueue;

  // Find the first '[' position and ']' position
  size_t foundBracket1; // '['
  size_t foundBracket2; // ']'
  size_t foundComma; // ','

  foundBracket1 = listOfParameters.find_first_of( "[" );
  foundBracket2 = listOfParameters.find_first_of( "]" );
  foundComma = listOfParameters.find_first_of( "," );

  while( foundBracket1 != G4String::npos )
    {
      // Getting alias
      G4String alias = listOfParameters.substr( foundBracket1 + 1, foundComma - foundBracket1 - 1 );
      // Getting value
      G4String value = listOfParameters.substr( foundComma + 1, foundBracket2 - foundComma - 1 );

      // Creating alias command and store it
      G4String newAliasCommand = G4String( "/control/alias " ) + alias + G4String( " " ) + value;
      commandQueue.push( newAliasCommand );

      // Fetching other bounds []
      foundBracket1 = listOfParameters.find_first_of( "[", foundBracket1 + 1 );
      foundBracket2 = listOfParameters.find_first_of( "]", foundBracket2 + 1 );
      foundComma = listOfParameters.find_first_of( ",", foundComma + 1 );
    }

  return commandQueue;
}
//-----------------------------------------------------------------------------


//-----------------------------------------------------------------------------
#ifndef G4ANALYSIS_USE_ROOT
void abortIfRootNotFound()
{
  G4cerr  << G4endl
          << "Sorry, but it seems that GATE was compiled without the ROOT option." << G4endl
          << "Consequently, you can not run GATE in DigiGate mode, and the execution will abort." << G4endl
          << G4endl
          << "There maybe several reasons why GATE was compiled without the ROOT option:" << G4endl
          << G4endl
          << "1) ROOT is not installed on your system;" << G4endl
          << "2) You did not source a GATE configuration script before compiling GATE;" << G4endl
          << "3) The configuration script you used has been modified to disable the ROOT option;" << G4endl
          << "4) You used the configuration file 'env_gate.csh' but it did not set the ROOT option." << G4endl
          << G4endl
          << "Here is what you can do:" << G4endl
          << G4endl
          << "1) I'm sorry but you won't have access to DigiGate, as it needs ROOT to work." << G4endl
          << "   We apologize for this inconvenience, but there is nothing we can do about it," << G4endl
          << "   because DigiGate works by re-reading a ROOT hit-file" << G4endl
          << G4endl;
  G4Exception( "Gate.cc AbortIfRootNotFound", "AbortIfRootNotFound", FatalException, "Correct problem then try again... Sorry!" );
}
#endif
//-----------------------------------------------------------------------------


//-----------------------------------------------------------------------------
void executeCommandQueue( std::queue< G4String > commandQueue, G4UImanager* UImanager )
{
  while( commandQueue.size() )
    {
      G4cout << commandQueue.front() << G4endl;
      UImanager->ApplyCommand( commandQueue.front() );
      commandQueue.pop();
    }
}
//-----------------------------------------------------------------------------


//-----------------------------------------------------------------------------
void welcome()
{
  GateMessage("Core", 0, G4endl);
  GateMessage("Core", 0, "**********************************************************************" << G4endl);
  GateMessage("Core", 0, " GATE version name: beta_gate_v7.0                                    " << G4endl);
  GateMessage("Core", 0, "                    Copyright : OpenGATE Collaboration                " << G4endl);
  GateMessage("Core", 0, "                    Reference : Phys. Med. Biol. 49 (2004) 4543-4561  " << G4endl);
  GateMessage("Core", 0, "                    Reference : Phys. Med. Biol. 56 (2011) 881-901    " << G4endl);
  GateMessage("Core", 0, "                    WWW : http://www.opengatecollaboration.org        " << G4endl);
  GateMessage("Core", 0, "**********************************************************************" << G4endl);
#ifdef GATE_USE_GPU
  GateMessage("Core", 0, "GPU support activated" << G4endl );
#endif
  GateMessage("Core", 0, G4endl);
}
//-----------------------------------------------------------------------------


//-----------------------------------------------------------------------------
int main( int argc, char* argv[] )
{
  // First of all, set the G4cout to our message manager
  GateMessageManager* theGateMessageManager = GateMessageManager::GetInstance();
  G4UImanager::GetUIpointer()->SetCoutDestination( theGateMessageManager );

#ifdef G4ANALYSIS_USE_ROOT
  // "Magic" line to avoid problem with ROOT plugin. It is useful when
  // compiling Gate on a given system and executing it remotely on
  // another (grid or cluster).  See
  // http://root.cern.ch/root/roottalk/roottalk08/0690.html
  // DS.
  gROOT->GetPluginManager()->AddHandler( "TVirtualStreamerInfo", "*", "TStreamerInfo", "RIO", "TStreamerInfo()" );
#endif

  GateSteppingVerbose* verbosity = new GateSteppingVerbose;
  G4VSteppingVerbose::SetInstance( verbosity );

  // random engine
  GateRandomEngine* randomEngine = GateRandomEngine::GetInstance();

  // analyzing arguments
  static G4int isDigiMode = 0; // DigiMode false by default
  static G4int isQt = 0; // Enable Qt or not
  G4String listOfParameters = ""; // List of parameters for parameterized macro
  DigiMode aDigiMode = kruntimeMode;

  // Loop over arguments
  G4int c = 0;
  while( 1 )
    {
      // Declaring options
      G4int optionIndex = 0;
      static struct option longOptions[] = {
        { "help", no_argument, 0, 'h' },
        { "version", no_argument, 0, 'v' },
        { "d", no_argument, &isDigiMode, 1 },
        { "qt", no_argument, &isQt, 1 },
        { "param", required_argument, 0, 'a' }
      };

<<<<<<< HEAD
      // Getting the option
      c = getopt_long( argc, argv, "hva:", longOptions, &optionIndex );

=======
      // If the program was started by double-clicking on the application bundle on Mac OS X
      // rather than from the command-line, enable Qt and don't try to process other options;
      // argv[1] contains a process serial number in the form -psn_0_1234567
      if( argc > 1 && memcmp( argv[1], "-psn_", 5 ) == 0 ) {
        argc = 1;
        isQt = 1;
        break;
      } else {
        // Getting the option
        c = getopt_long( argc, argv, "ha:", longOptions, &optionIndex );
      }
>>>>>>> f3ac52fc
      // Exit the loop if -1
      if( c == -1 ) break;

      // Analyzing each option
      switch( c )
        {
        case 0:
          // If this option set a flag, do nothing else now
          if( longOptions[ optionIndex ].flag != 0 ) break;
          break;
        case 'h':
          printHelpAndQuit("Gate command line help" );
          break;
        case 'v':
          std::cout << "Gate version is pre-7.0 (beta)" << std::endl;
          exit(0);
          break;
        case 'a':
          listOfParameters = optarg;
          break;
        default:
          printHelpAndQuit( "Out of switch options" );
          break;
        }
    }

  // Checking if the DigiMode is activated
  if( isDigiMode )
    aDigiMode = kofflineMode;

  // Analyzing parameterized macro
  std::queue< G4String > commandQueue = decodeParameters( listOfParameters );

  // Install the signal handler to handle interrupt calls
  GateSignalHandler::Install();

  // Construct the default run manager
  GateRunManager* runManager = new GateRunManager;

  // Set the Basic ROOT Output
  GateRecorderBase* myRecords = 0;
#ifdef G4ANALYSIS_USE_ROOT
  myRecords = new GateROOTBasicOutput;
#endif

  // Set the DetectorConstruction
  GateDetectorConstruction* gateDC = new GateDetectorConstruction();
  runManager->SetUserInitialization( gateDC );

  // Set the PhysicsList
  runManager->SetUserInitialization( GatePhysicsList::GetInstance() );

  // Set the users actions to handle callback for actors - before the initialisation
  new GateUserActions( runManager, myRecords );

  // Set the Visualization Manager
#ifdef G4VIS_USE
  theGateMessageManager->EnableG4Messages( false );
  G4VisManager* visManager = new G4VisExecutive;
  visManager->Initialize();
  theGateMessageManager->EnableG4Messages( true );
#endif

  // Initialize G4 kernel
  runManager->InitializeAll();

  // Incorporate the user actions, set the particles generator
  runManager->SetUserAction( new GatePrimaryGeneratorAction() );

  // Create various singleton objets
#ifdef G4ANALYSIS_USE_GENERAL
  GateOutputMgr::SetDigiMode( aDigiMode );
  GateOutputMgr* outputMgr = GateOutputMgr::GetInstance();
  GateDigitizer* digitizer = GateDigitizer::GetInstance();
  GatePulseProcessorChain* singleChain = new GatePulseProcessorChain( digitizer, "Singles" );
  digitizer->StoreNewPulseProcessorChain( singleChain );
#endif

  if( aDigiMode == kofflineMode )
#ifdef G4ANALYSIS_USE_ROOT
    GateHitFileReader::GetInstance();
#else
  abortIfRootNotFound();
#endif

  GateSourceMgr* sourceMgr = GateSourceMgr::GetInstance();
  GateApplicationMgr* appMgr = GateApplicationMgr::GetInstance();
  GateClock::GetInstance()->SetTime( 0 );
  GateUIcontrolMessenger* controlMessenger = new GateUIcontrolMessenger;

  // Get the pointer to the User Interface manager
  G4UImanager* UImanager = G4UImanager::GetUIpointer();

  // Declaring pointers
  G4UIExecutive* ui = NULL;
  G4UIsession* session = NULL;
  if( isQt )
    {
#ifdef G4UI_USE
      ui = new G4UIExecutive( argc, argv );
#else
#ifdef G4UI_USE_TCSH
      session = new G4UIterminal( new G4UItcsh );
#else
      session = new G4UIterminal();
#endif
#endif
    }
  else
    {
#ifdef G4UI_USE_TCSH
      session = new G4UIterminal( new G4UItcsh );
#else
      session = new G4UIterminal();
#endif
    }

  // Macro file parameters
  G4int isMacroFile = 0;
  G4String macrofilename = "";
  // Checking if macro file is here
  // macrofilename always the last arguments, check if '.mac' is in the string
  G4String lastArgument = argv[ argc - 1 ];
  // Finding a point in 'lastArgument'
  size_t foundPoint = lastArgument.find_last_of( "." );
  // Finding suffix
  G4String suffix = "";
  if( foundPoint != G4String::npos )
    suffix = lastArgument.substr( foundPoint + 1 );
  if( suffix == "mac" )
    {
      isMacroFile = 1;
      macrofilename = lastArgument;
    }

  // Using 'session' if not Qt
  welcome();

  #ifdef Geant496_COMPATIBILITY
    GateMessage( "Core", 0, "GATE's compatibility with Geant4.9.6 is enabled" << G4endl );
  #else
    GateMessage( "Core", 0, "You are using a 9.5 version of Geant4" << G4endl );
  #endif

  // Launching Gate if macro file
  if( isMacroFile )
    {
      executeCommandQueue( commandQueue, UImanager );
      GateMessage( "Core", 0, "Starting macro " << macrofilename << G4endl);
      G4String command = "/control/execute ";
      UImanager->ApplyCommand( command + macrofilename );
      GateMessage( "Core", 0, "End of macro " << macrofilename << G4endl);
    }
  else if( ui ) // Launching interactive mode // Qt
    {
      ui->SessionStart();
      delete ui;
    }
  else if( session ) // Terminal
    {
      session->SessionStart();
      delete session;
    }

#ifdef G4ANALYSIS_USE_GENERAL
  if (outputMgr) delete outputMgr;
#endif

#ifdef G4VIS_USE
  delete visManager;
#endif

  delete sourceMgr;
  delete appMgr;
  delete UImanager;
  delete randomEngine;
  delete controlMessenger;
#ifdef G4ANALYSIS_USE_ROOT
  delete myRecords;
#endif
  delete verbosity;

  return 0;
}
//-----------------------------------------------------------------------------<|MERGE_RESOLUTION|>--- conflicted
+++ resolved
@@ -203,11 +203,6 @@
         { "param", required_argument, 0, 'a' }
       };
 
-<<<<<<< HEAD
-      // Getting the option
-      c = getopt_long( argc, argv, "hva:", longOptions, &optionIndex );
-
-=======
       // If the program was started by double-clicking on the application bundle on Mac OS X
       // rather than from the command-line, enable Qt and don't try to process other options;
       // argv[1] contains a process serial number in the form -psn_0_1234567
@@ -217,9 +212,9 @@
         break;
       } else {
         // Getting the option
-        c = getopt_long( argc, argv, "ha:", longOptions, &optionIndex );
+        c = getopt_long( argc, argv, "hva:", longOptions, &optionIndex );
       }
->>>>>>> f3ac52fc
+
       // Exit the loop if -1
       if( c == -1 ) break;
 
