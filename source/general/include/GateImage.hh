/*----------------------
  Copyright (C): OpenGATE Collaboration

  This software is distributed under the terms
  of the GNU Lesser General  Public Licence (LGPL)
  See GATE/LICENSE.txt for further details
  ----------------------*/


/*!
  \class GateImage
  \ingroup data_structures
  \author thibault.frisson@creatis.insa-lyon.fr
  laurent.guigues@creatis.insa-lyon.fr
  david.sarrut@creatis.insa-lyon.fr
*/

#ifndef __GATEIMAGE_HH__
#define __GATEIMAGE_HH__

// gate
#include "GateImageT.hh"


<<<<<<< HEAD
class G4String;


/// \brief 3D images of PixelType values
class GateImage
{
public:

  typedef float PixelType;
  typedef std::vector<PixelType>::iterator iterator;
  typedef std::vector<PixelType>::const_iterator const_iterator;

  GateImage();
  virtual ~GateImage();

  /// Sets the image dimensions from resolution and half size
  void SetResolutionAndHalfSize(G4ThreeVector r, G4ThreeVector h);
  void SetResolutionAndHalfSize(G4ThreeVector r, G4ThreeVector h, G4ThreeVector position);

  /// Sets the image dimensions from resolution and voxel size
  void SetResolutionAndVoxelSize(G4ThreeVector r, G4ThreeVector v);
  void SetResolutionAndVoxelSize(G4ThreeVector r, G4ThreeVector v, G4ThreeVector position);

  /// Allocates the data
  virtual void Allocate();

  /// Returns the size of the image
  inline G4ThreeVector GetSize()           const { return size; }

  /// Returns the half size of the image
  inline G4ThreeVector GetHalfSize()       const { return halfSize; }

  /// Returns the resolution of the image (number of voxels in x,y and z directions, i.e. number of columns, lines and planes)
  inline G4ThreeVector GetResolution()     const { return resolution; }

  /// Returns the voxels size
  inline G4ThreeVector GetVoxelSize()      const { return voxelSize; }

  /// Returns the volume of the voxels
  inline G4double      GetVoxelVolume()    const { return voxelVolume; }

  /// Returns the number of values in the image (i.e. the number of voxels)
  inline int           GetNumberOfValues() const { return nbOfValues; }

  /// Returns the line size
  inline int           GetLineSize()       const { return lineSize; }

  /// Returns the plane size
  inline int           GetPlaneSize()      const { return planeSize; }

  /// Returns origin
  inline G4ThreeVector GetOrigin()     const { return origin; }
  void SetOrigin(G4ThreeVector o) { origin = o; }

  const G4RotationMatrix & GetTransformMatrix() const { return transformMatrix; }
  inline void SetTransformMatrix(const G4RotationMatrix &transMatrix) { transformMatrix = transMatrix; }

  bool HasSameResolutionThan(const GateImage & image) const;
  bool HasSameResolutionThan(const GateImage * pImage) const;

  // Access to the image values
  /// Returns the value of the image at voxel of index provided
  inline PixelType GetValue(int index) const { return data[index]; }

  /// Returns a reference on the value of the image at voxel of index provided
  inline PixelType& GetValue(int index)       { return data[index]; }

  /// Returns the value of the image at voxel of coordinates provided
  inline PixelType GetValue(int i, int j, int k) const { return data[i+j*lineSize+k*planeSize]; }

  /// Returns the value of the image at voxel of position provided
  inline PixelType GetValue(const G4ThreeVector& position) const { return data[GetIndexFromPosition(position)]; }

  /// Returns a reference on the value of the image at voxel of position provided
  inline PixelType& GetValue(const G4ThreeVector& position) { return data[GetIndexFromPosition(position)]; }
  /// Sets the value of the voxel of coordinates x,y,z

  inline void SetValue ( int x, int y, int z, PixelType v ) { data[x+y*lineSize+z*planeSize]=v; }
  /// Sets the value of the voxel of index i

  inline void SetValue ( int i, PixelType v ) { data[i]=v; }

  /// Adds a value to the voxel of index provided
  inline void AddValue(int index, PixelType value) { data[index] += value; }

  /// Fills the image with a value
  //  inline void Fill(PixelType v) { for (iterator i=begin(); i!=end(); ++i) (*i)=v; }
  inline void Fill(PixelType v) { fill(data.begin(), data.end(), v); }

  inline PixelType GetMinValue() const{ return *std::min_element(begin(), end()); }
  inline PixelType GetMaxValue() const{ return *std::max_element(begin(), end()); }

  inline PixelType GetOutsideValue()   { return mOutsideValue; }
  inline void SetOutsideValue( PixelType v ) { mOutsideValue=v; }

  // Transformations between systems of coordinates

  /// Returns the voxel's coordinates from its index : OK
  G4ThreeVector GetCoordinatesFromIndex(int index) const;
  /// Returns the voxel's index from its coordinates : OK
  inline int GetIndexFromCoordinates(const G4ThreeVector & coords) const
  { return (int)(coords.x()+coords.y()*lineSize+coords.z()*planeSize); }


  /// Returns the position of the center of the voxel from the coordinates : OK
  G4ThreeVector GetVoxelCenterFromCoordinates(G4ThreeVector coords) const;
  /// Returns the position of the center of the voxel from the index : OK
  G4ThreeVector GetVoxelCenterFromIndex(int index) const
  { return GetVoxelCenterFromCoordinates(GetCoordinatesFromIndex(index)); }

  /// Returns the position of the corner of the voxel from the coordinates : OK
  G4ThreeVector GetVoxelCornerFromCoordinates(G4ThreeVector coords) const;
  /// Returns the position of the corner of the voxel from the index : OK
  G4ThreeVector GetVoxelCornerFromIndex(int index) const
  { return GetVoxelCornerFromCoordinates(GetCoordinatesFromIndex(index)); }

  /// Returns the x of the corner of the voxel given the x coordinate
  G4double GetXVoxelCornerFromXCoordinate(int i) const { return i * voxelSize.x() - halfSize.x(); }
  /// Returns the y of the corner of the voxel given the y coordinate
  G4double GetYVoxelCornerFromYCoordinate(int j) const { return j * voxelSize.y() - halfSize.y(); }
  /// Returns the z of the corner of the voxel given the z coordinate
  G4double GetZVoxelCornerFromZCoordinate(int k) const { return k * voxelSize.z() - halfSize.z(); }

  G4int            GetVoxelNx()        { return m_voxelNx; };
  G4int            GetVoxelNy()        { return m_voxelNy; };
  G4int            GetVoxelNz()        { return m_voxelNz; };

  // Returns the index from the position : OK
  int GetIndexFromPosition(const G4ThreeVector& position) const;
  int GetIndexFromPositionAndDirection(const G4ThreeVector& position, const G4ThreeVector& direction) const;
  int GetIndexFromPostPositionAndDirection(const G4ThreeVector& position, const G4ThreeVector& direction) const;
  int GetIndexFromPostPosition(const G4ThreeVector& pre, const G4ThreeVector& post) const;
  int GetIndexFromPrePosition(const G4ThreeVector& pre, const G4ThreeVector& post) const;
  int GetIndexFromPostPosition(const double t, const double pret, const double postt, const double resolutiont) const;
  int GetIndexFromPrePosition(const double t, const double pret, const double postt, const double resolutiont) const;

  // Returns the (integer) coordinates of the voxel in which the point is : OK
  G4ThreeVector GetCoordinatesFromPosition(const G4ThreeVector & position);
  // Returns the (integer) coordinates of the voxel in which the point is : OK
  void GetCoordinatesFromPosition(const G4ThreeVector & position, int& i, int& j, int& k);

  G4ThreeVector GetNonIntegerCoordinatesFromPosition(G4ThreeVector position);

  enum ESide {kUndefined,kPX,kMX,kPY,kMY,kPZ,kMZ};
  ESide GetSideFromPointAndCoordinate(const G4ThreeVector & p, const G4ThreeVector & c);
  PixelType GetNeighborValueFromCoordinate(const ESide & side, const G4ThreeVector & coord);

  // iterators
  iterator begin() { return data.begin(); }
  iterator end()   { return data.end(); }
  const_iterator begin() const { return data.begin(); }
  const_iterator end() const  { return data.end(); }

  // IO

  /// Writes the image to a file with comment (the format is detected automatically)
  virtual void Write(G4String filename, const G4String & comment = "");

  /// Reads the image from a file (the format is detected automatically)
  virtual void Read(G4String filename);

  void MergeDataByAddition(G4String filename);

  /// Displays info about the image to standard output
  void PrintInfo();

  //-----------------------------------------------------------------------------
protected:
  int nbOfValues;
  G4ThreeVector size;
  G4ThreeVector halfSize;
  G4ThreeVector resolution;
  G4ThreeVector voxelSize;
  G4ThreeVector origin;
  G4RotationMatrix transformMatrix;
  G4double      voxelVolume;
  G4double      kCarTolerance;
  G4ThreeVector halfSizeMinusVoxelCenter;
  int planeSize;
  int lineSize;
  std::vector<PixelType> data;
  G4ThreeVector  mPosition;

  G4int                          m_voxelNx;
  G4int                          m_voxelNy;
  G4int                          m_voxelNz;

  PixelType mOutsideValue;

  void ReadVox(G4String filename);
  void ReadAscii(G4String filename);
  void ReadVox2(std::ifstream & is);
  void ReadVox3(std::ifstream & is);

  void EraseWhiteSpaces(std::string & s);
  void ReadAnalyze(G4String filename);
  void Read_mhd_3_values(std::ifstream & is, double * values);
  void Read_mhd_tag(std::ifstream & is, std::string tag);
  void Read_mhd_tag_check_value(std::ifstream & is, std::string tag, std::string value);
  void Read_mhd_tag_check_value(std::vector<std::string> & tags,
                                std::vector<std::string> & values,
                                std::string tag, std::string value);
  void ReadMHD(G4String filename);
  void ReadInterfile(G4String fileName);

  void WriteBin(std::ofstream & os);
  void WriteAscii(std::ofstream & os, const G4String & comment);
  void WriteVox(std::ofstream & os);
  void WriteAnalyzeHeader(G4String filename);
  void WriteRoot(G4String filename);
  void WriteMHD(std::string filename);

  void UpdateNumberOfValues();
  virtual void UpdateSizesFromResolutionAndHalfSize();
  virtual void UpdateSizesFromResolutionAndVoxelSize();

  // data for root output
  void UpdateDataForRootOutput();
  int mRootHistoDim;
  int mRootHistoBinxNb;
  double mRootHistoBinxLow;
  double mRootHistoBinxUp;
  double mRootHistoBinxSize;
  int mRootHistoBinyNb;
  double mRootHistoBinyLow;
  double mRootHistoBinyUp;
  double mRootHistoBinySize;
  int mRootHistoBinzNb;
  double mRootHistoBinzLow;
  double mRootHistoBinzUp;
  double mRootHistoBinzSize;
};
=======
typedef GateImageT<float> GateImage;
typedef GateImageT<float> GateImageFloat;
typedef GateImageT<double> GateImageDouble;
typedef GateImageT<int> GateImageInt;
>>>>>>> dfe0c2e0

#endif<|MERGE_RESOLUTION|>--- conflicted
+++ resolved
@@ -22,244 +22,9 @@
 #include "GateImageT.hh"
 
 
-<<<<<<< HEAD
-class G4String;
-
-
-/// \brief 3D images of PixelType values
-class GateImage
-{
-public:
-
-  typedef float PixelType;
-  typedef std::vector<PixelType>::iterator iterator;
-  typedef std::vector<PixelType>::const_iterator const_iterator;
-
-  GateImage();
-  virtual ~GateImage();
-
-  /// Sets the image dimensions from resolution and half size
-  void SetResolutionAndHalfSize(G4ThreeVector r, G4ThreeVector h);
-  void SetResolutionAndHalfSize(G4ThreeVector r, G4ThreeVector h, G4ThreeVector position);
-
-  /// Sets the image dimensions from resolution and voxel size
-  void SetResolutionAndVoxelSize(G4ThreeVector r, G4ThreeVector v);
-  void SetResolutionAndVoxelSize(G4ThreeVector r, G4ThreeVector v, G4ThreeVector position);
-
-  /// Allocates the data
-  virtual void Allocate();
-
-  /// Returns the size of the image
-  inline G4ThreeVector GetSize()           const { return size; }
-
-  /// Returns the half size of the image
-  inline G4ThreeVector GetHalfSize()       const { return halfSize; }
-
-  /// Returns the resolution of the image (number of voxels in x,y and z directions, i.e. number of columns, lines and planes)
-  inline G4ThreeVector GetResolution()     const { return resolution; }
-
-  /// Returns the voxels size
-  inline G4ThreeVector GetVoxelSize()      const { return voxelSize; }
-
-  /// Returns the volume of the voxels
-  inline G4double      GetVoxelVolume()    const { return voxelVolume; }
-
-  /// Returns the number of values in the image (i.e. the number of voxels)
-  inline int           GetNumberOfValues() const { return nbOfValues; }
-
-  /// Returns the line size
-  inline int           GetLineSize()       const { return lineSize; }
-
-  /// Returns the plane size
-  inline int           GetPlaneSize()      const { return planeSize; }
-
-  /// Returns origin
-  inline G4ThreeVector GetOrigin()     const { return origin; }
-  void SetOrigin(G4ThreeVector o) { origin = o; }
-
-  const G4RotationMatrix & GetTransformMatrix() const { return transformMatrix; }
-  inline void SetTransformMatrix(const G4RotationMatrix &transMatrix) { transformMatrix = transMatrix; }
-
-  bool HasSameResolutionThan(const GateImage & image) const;
-  bool HasSameResolutionThan(const GateImage * pImage) const;
-
-  // Access to the image values
-  /// Returns the value of the image at voxel of index provided
-  inline PixelType GetValue(int index) const { return data[index]; }
-
-  /// Returns a reference on the value of the image at voxel of index provided
-  inline PixelType& GetValue(int index)       { return data[index]; }
-
-  /// Returns the value of the image at voxel of coordinates provided
-  inline PixelType GetValue(int i, int j, int k) const { return data[i+j*lineSize+k*planeSize]; }
-
-  /// Returns the value of the image at voxel of position provided
-  inline PixelType GetValue(const G4ThreeVector& position) const { return data[GetIndexFromPosition(position)]; }
-
-  /// Returns a reference on the value of the image at voxel of position provided
-  inline PixelType& GetValue(const G4ThreeVector& position) { return data[GetIndexFromPosition(position)]; }
-  /// Sets the value of the voxel of coordinates x,y,z
-
-  inline void SetValue ( int x, int y, int z, PixelType v ) { data[x+y*lineSize+z*planeSize]=v; }
-  /// Sets the value of the voxel of index i
-
-  inline void SetValue ( int i, PixelType v ) { data[i]=v; }
-
-  /// Adds a value to the voxel of index provided
-  inline void AddValue(int index, PixelType value) { data[index] += value; }
-
-  /// Fills the image with a value
-  //  inline void Fill(PixelType v) { for (iterator i=begin(); i!=end(); ++i) (*i)=v; }
-  inline void Fill(PixelType v) { fill(data.begin(), data.end(), v); }
-
-  inline PixelType GetMinValue() const{ return *std::min_element(begin(), end()); }
-  inline PixelType GetMaxValue() const{ return *std::max_element(begin(), end()); }
-
-  inline PixelType GetOutsideValue()   { return mOutsideValue; }
-  inline void SetOutsideValue( PixelType v ) { mOutsideValue=v; }
-
-  // Transformations between systems of coordinates
-
-  /// Returns the voxel's coordinates from its index : OK
-  G4ThreeVector GetCoordinatesFromIndex(int index) const;
-  /// Returns the voxel's index from its coordinates : OK
-  inline int GetIndexFromCoordinates(const G4ThreeVector & coords) const
-  { return (int)(coords.x()+coords.y()*lineSize+coords.z()*planeSize); }
-
-
-  /// Returns the position of the center of the voxel from the coordinates : OK
-  G4ThreeVector GetVoxelCenterFromCoordinates(G4ThreeVector coords) const;
-  /// Returns the position of the center of the voxel from the index : OK
-  G4ThreeVector GetVoxelCenterFromIndex(int index) const
-  { return GetVoxelCenterFromCoordinates(GetCoordinatesFromIndex(index)); }
-
-  /// Returns the position of the corner of the voxel from the coordinates : OK
-  G4ThreeVector GetVoxelCornerFromCoordinates(G4ThreeVector coords) const;
-  /// Returns the position of the corner of the voxel from the index : OK
-  G4ThreeVector GetVoxelCornerFromIndex(int index) const
-  { return GetVoxelCornerFromCoordinates(GetCoordinatesFromIndex(index)); }
-
-  /// Returns the x of the corner of the voxel given the x coordinate
-  G4double GetXVoxelCornerFromXCoordinate(int i) const { return i * voxelSize.x() - halfSize.x(); }
-  /// Returns the y of the corner of the voxel given the y coordinate
-  G4double GetYVoxelCornerFromYCoordinate(int j) const { return j * voxelSize.y() - halfSize.y(); }
-  /// Returns the z of the corner of the voxel given the z coordinate
-  G4double GetZVoxelCornerFromZCoordinate(int k) const { return k * voxelSize.z() - halfSize.z(); }
-
-  G4int            GetVoxelNx()        { return m_voxelNx; };
-  G4int            GetVoxelNy()        { return m_voxelNy; };
-  G4int            GetVoxelNz()        { return m_voxelNz; };
-
-  // Returns the index from the position : OK
-  int GetIndexFromPosition(const G4ThreeVector& position) const;
-  int GetIndexFromPositionAndDirection(const G4ThreeVector& position, const G4ThreeVector& direction) const;
-  int GetIndexFromPostPositionAndDirection(const G4ThreeVector& position, const G4ThreeVector& direction) const;
-  int GetIndexFromPostPosition(const G4ThreeVector& pre, const G4ThreeVector& post) const;
-  int GetIndexFromPrePosition(const G4ThreeVector& pre, const G4ThreeVector& post) const;
-  int GetIndexFromPostPosition(const double t, const double pret, const double postt, const double resolutiont) const;
-  int GetIndexFromPrePosition(const double t, const double pret, const double postt, const double resolutiont) const;
-
-  // Returns the (integer) coordinates of the voxel in which the point is : OK
-  G4ThreeVector GetCoordinatesFromPosition(const G4ThreeVector & position);
-  // Returns the (integer) coordinates of the voxel in which the point is : OK
-  void GetCoordinatesFromPosition(const G4ThreeVector & position, int& i, int& j, int& k);
-
-  G4ThreeVector GetNonIntegerCoordinatesFromPosition(G4ThreeVector position);
-
-  enum ESide {kUndefined,kPX,kMX,kPY,kMY,kPZ,kMZ};
-  ESide GetSideFromPointAndCoordinate(const G4ThreeVector & p, const G4ThreeVector & c);
-  PixelType GetNeighborValueFromCoordinate(const ESide & side, const G4ThreeVector & coord);
-
-  // iterators
-  iterator begin() { return data.begin(); }
-  iterator end()   { return data.end(); }
-  const_iterator begin() const { return data.begin(); }
-  const_iterator end() const  { return data.end(); }
-
-  // IO
-
-  /// Writes the image to a file with comment (the format is detected automatically)
-  virtual void Write(G4String filename, const G4String & comment = "");
-
-  /// Reads the image from a file (the format is detected automatically)
-  virtual void Read(G4String filename);
-
-  void MergeDataByAddition(G4String filename);
-
-  /// Displays info about the image to standard output
-  void PrintInfo();
-
-  //-----------------------------------------------------------------------------
-protected:
-  int nbOfValues;
-  G4ThreeVector size;
-  G4ThreeVector halfSize;
-  G4ThreeVector resolution;
-  G4ThreeVector voxelSize;
-  G4ThreeVector origin;
-  G4RotationMatrix transformMatrix;
-  G4double      voxelVolume;
-  G4double      kCarTolerance;
-  G4ThreeVector halfSizeMinusVoxelCenter;
-  int planeSize;
-  int lineSize;
-  std::vector<PixelType> data;
-  G4ThreeVector  mPosition;
-
-  G4int                          m_voxelNx;
-  G4int                          m_voxelNy;
-  G4int                          m_voxelNz;
-
-  PixelType mOutsideValue;
-
-  void ReadVox(G4String filename);
-  void ReadAscii(G4String filename);
-  void ReadVox2(std::ifstream & is);
-  void ReadVox3(std::ifstream & is);
-
-  void EraseWhiteSpaces(std::string & s);
-  void ReadAnalyze(G4String filename);
-  void Read_mhd_3_values(std::ifstream & is, double * values);
-  void Read_mhd_tag(std::ifstream & is, std::string tag);
-  void Read_mhd_tag_check_value(std::ifstream & is, std::string tag, std::string value);
-  void Read_mhd_tag_check_value(std::vector<std::string> & tags,
-                                std::vector<std::string> & values,
-                                std::string tag, std::string value);
-  void ReadMHD(G4String filename);
-  void ReadInterfile(G4String fileName);
-
-  void WriteBin(std::ofstream & os);
-  void WriteAscii(std::ofstream & os, const G4String & comment);
-  void WriteVox(std::ofstream & os);
-  void WriteAnalyzeHeader(G4String filename);
-  void WriteRoot(G4String filename);
-  void WriteMHD(std::string filename);
-
-  void UpdateNumberOfValues();
-  virtual void UpdateSizesFromResolutionAndHalfSize();
-  virtual void UpdateSizesFromResolutionAndVoxelSize();
-
-  // data for root output
-  void UpdateDataForRootOutput();
-  int mRootHistoDim;
-  int mRootHistoBinxNb;
-  double mRootHistoBinxLow;
-  double mRootHistoBinxUp;
-  double mRootHistoBinxSize;
-  int mRootHistoBinyNb;
-  double mRootHistoBinyLow;
-  double mRootHistoBinyUp;
-  double mRootHistoBinySize;
-  int mRootHistoBinzNb;
-  double mRootHistoBinzLow;
-  double mRootHistoBinzUp;
-  double mRootHistoBinzSize;
-};
-=======
 typedef GateImageT<float> GateImage;
 typedef GateImageT<float> GateImageFloat;
 typedef GateImageT<double> GateImageDouble;
 typedef GateImageT<int> GateImageInt;
->>>>>>> dfe0c2e0
 
 #endif