--- conflicted
+++ resolved
@@ -141,11 +141,7 @@
     PrintAvailableGraphicsSystems (G4VisManager::all);
 #else
     PrintAvailableGraphicsSystems ();
-<<<<<<< HEAD
-//    PrintAvailableGraphicsSystems (G4VisManager::warnings);
-=======
 #endif
->>>>>>> b5550686
   }
 }
 
