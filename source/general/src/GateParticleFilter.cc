/*----------------------
   Copyright (C): OpenGATE Collaboration

This software is distributed under the terms
of the GNU Lesser General  Public Licence (LGPL)
See GATE/LICENSE.txt for further details
----------------------*/


#include "GateParticleFilter.hh"

#include "GateUserActions.hh"
#include "GateTrajectory.hh"

//---------------------------------------------------------------------------
GateParticleFilter::GateParticleFilter(G4String name)
  : GateVFilter(name)
{
  thePdef.clear();
  pPartMessenger = new GateParticleFilterMessenger(this);
  nFilteredParticles = 0;
}
//---------------------------------------------------------------------------


//---------------------------------------------------------------------------
GateParticleFilter::~GateParticleFilter()
{
  if (nFilteredParticles == 0) GateWarning("No particle has been selected by filter: " << GetObjectName());
  delete pPartMessenger ;
}
//---------------------------------------------------------------------------


//---------------------------------------------------------------------------
G4bool GateParticleFilter::Accept(const G4Track *aTrack)
{
  G4bool accept = false;
  G4bool acceptparent = false;
  G4bool acceptdirectparent = false;
  GateTrackIDInfo *trackInfo;

  if (thePdef.empty()) {
    accept = true; //if no particles given, setting to true will disable filtering on particle
  } else {
    for ( size_t i = 0; i < thePdef.size(); i++) {
      if ( thePdef[i] == aTrack->GetDefinition()->GetParticleName() ||
           (aTrack->GetDefinition()->GetParticleSubType() == "generic" && thePdef[i] == "GenericIon") )
      {
        nFilteredParticles++;
        accept = true;
        break;
      }
    }
  }

  if (theParentPdef.empty()) {
    acceptparent = true; //if no parents given, setting to true will disable filtering on parent
  } else {
    trackInfo = GateUserActions::GetUserActions()->GetTrackIDInfo(aTrack->GetParentID());
    while (trackInfo)
    {
      for ( size_t i = 0; i < theParentPdef.size(); i++) {
        if ( theParentPdef[i] == trackInfo->GetParticleName())
        {
          nFilteredParticles++;
          acceptparent = true;
          break;
        }
      }
      if (acceptparent == true) break;
      int id = trackInfo->GetParentID();
      trackInfo = GateUserActions::GetUserActions()->GetTrackIDInfo(id);
    }
  }

  if (theDirectParentPdef.empty()) {
    acceptdirectparent = true; //if no directparents given, setting to true will disable filtering on parent
  } else {
    trackInfo = GateUserActions::GetUserActions()->GetTrackIDInfo(aTrack->GetParentID());
    if (trackInfo) {
      for ( size_t i = 0; i < theDirectParentPdef.size(); i++) {
        if ( theDirectParentPdef[i] == trackInfo->GetParticleName())
        {
          nFilteredParticles++;
          acceptdirectparent = true;
          break;
        }
      }
    }
  }

  return accept && acceptparent && acceptdirectparent;
}

//---------------------------------------------------------------------------
void GateParticleFilter::Add(const G4String &particleName)
{
  for ( size_t i = 0; i < thePdef.size(); i++) {
    if ( thePdef[i] == particleName ) return;
  }
  thePdef.push_back(particleName);
}
//---------------------------------------------------------------------------

void GateParticleFilter::AddParent(const G4String &particleName)
{
  for ( size_t i = 0; i < theParentPdef.size(); i++) {
    if ( theParentPdef[i] == particleName ) return;
  }
  theParentPdef.push_back(particleName);
}
//---------------------------------------------------------------------------

void GateParticleFilter::AddDirectParent(const G4String &particleName)
{
  for ( size_t i = 0; i < theDirectParentPdef.size(); i++) {
    if ( theDirectParentPdef[i] == particleName ) return;
  }
  theDirectParentPdef.push_back(particleName);
}

//---------------------------------------------------------------------------
<<<<<<< HEAD
void GateParticleFilter::show() {
  G4cout << "------ Filter: " << GetObjectName() << " ------" << G4endl;
  G4cout << "     particle list:" << G4endl;

  for ( size_t i = 0; i < thePdef.size(); i++) {
    G4cout << thePdef[i] << G4endl;
  }
  G4cout << "     parent particle list:" << G4endl;
  for ( size_t i = 0; i < theParentPdef.size(); i++) {
    G4cout << theParentPdef[i] << G4endl;
  }
  G4cout << "-------------------------------------------" << G4endl;
=======
void GateParticleFilter::show(){
  G4cout << "------ Filter: "<<GetObjectName()<<" ------\n";
  G4cout <<"     particle list:\n";

  for ( size_t i = 0; i < thePdef.size(); i++){
    G4cout << thePdef[i] << Gateendl;
  }
  G4cout <<"     parent particle list:\n";
  for ( size_t i = 0; i < theParentPdef.size(); i++){
    G4cout << theParentPdef[i] << Gateendl;
  }
  G4cout << "-------------------------------------------\n";
>>>>>>> 89fa2a90

}
//---------------------------------------------------------------------------<|MERGE_RESOLUTION|>--- conflicted
+++ resolved
@@ -121,7 +121,6 @@
 }
 
 //---------------------------------------------------------------------------
-<<<<<<< HEAD
 void GateParticleFilter::show() {
   G4cout << "------ Filter: " << GetObjectName() << " ------" << G4endl;
   G4cout << "     particle list:" << G4endl;
@@ -134,20 +133,5 @@
     G4cout << theParentPdef[i] << G4endl;
   }
   G4cout << "-------------------------------------------" << G4endl;
-=======
-void GateParticleFilter::show(){
-  G4cout << "------ Filter: "<<GetObjectName()<<" ------\n";
-  G4cout <<"     particle list:\n";
-
-  for ( size_t i = 0; i < thePdef.size(); i++){
-    G4cout << thePdef[i] << Gateendl;
-  }
-  G4cout <<"     parent particle list:\n";
-  for ( size_t i = 0; i < theParentPdef.size(); i++){
-    G4cout << theParentPdef[i] << Gateendl;
-  }
-  G4cout << "-------------------------------------------\n";
->>>>>>> 89fa2a90
-
 }
 //---------------------------------------------------------------------------