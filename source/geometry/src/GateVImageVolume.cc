/*----------------------
  Copyright (C): OpenGATE Collaboration

  This software is distributed under the terms
  of the GNU Lesser General  Public Licence (LGPL)
  See GATE/LICENSE.txt for further details
  ----------------------*/


/*! \file
  \brief Implementation of GateVImageVolume
*/


#include <pthread.h>
#include <set>

#include "GateVImageVolume.hh"
#include "GateMiscFunctions.hh"
#include "GateMessageManager.hh"
#include "GateDetectorConstruction.hh"
#include "GateDMapVol.h"
#include "GateDMaplongvol.h"
#include "GateDMapdt.h"
#include "GateHounsfieldMaterialTable.hh"
#include <G4TransportationManager.hh>
#include "globals.hh"

typedef unsigned int uint;

//--------------------------------------------------------------------
/// Constructor with :
/// the path to the volume to create (for commands)
/// the name of the volume to create
/// Creates the messenger associated to the volume
GateVImageVolume::GateVImageVolume( const G4String& name,G4bool acceptsChildren,G4int depth) :
  GateVVolume(name,acceptsChildren,depth)
{
  GateMessageInc("Volume",5,"Begin GateVImageVolume("<<name<<")\n");
  mImageFilename="";
  pImage=0;
  mHalfSize = G4ThreeVector(0,0,0);
  mIsoCenterIsSetByUser = false;
  pOwnMaterial = theMaterialDatabase.GetMaterial("Air");
  mBuildDistanceTransfo = false;
  mLoadImageMaterialsFromHounsfieldTable = false;
  mLoadImageMaterialsFromLabelTable = false;
  mLabelToImageMaterialTableFilename = "none";
  mHounsfieldToImageMaterialTableFilename = "none";
  mRangeToImageMaterialTableFilename = "none";
  mWriteHLabelImage = false;
  mWriteDensityImage = false;
  mHLabelImageFilename = "none";
  mIsBoundingBoxOnlyModeEnabled = false;
  mImageMaterialsFromHounsfieldTableDone = false;
  GateMessageDec("Volume",5,"End GateVImageVolume("<<name<<")\n");

  // do not display all voxels, only bounding box
  pOwnVisAtt->SetDaughtersInvisible(true);
}
//--------------------------------------------------------------------


//--------------------------------------------------------------------
/// Destructor
GateVImageVolume::~GateVImageVolume()
{
  GateMessageInc("Volume",5,"Begin ~GateVImageVolume()\n");
  if(pImage) delete pImage;
  //if(pBoxPhys) delete pBoxPhys;
  if(pBoxLog) delete pBoxLog;
  if(pBoxSolid) delete pBoxSolid;
  GateMessageDec("Volume",5,"End ~GateVImageVolume()\n");
}
//--------------------------------------------------------------------


//--------------------------------------------------------------------
void GateVImageVolume::EnableBoundingBoxOnly(bool b) {
  mIsBoundingBoxOnlyModeEnabled = b;
}
//--------------------------------------------------------------------


//--------------------------------------------------------------------
void GateVImageVolume::SetIsoCenter(const G4ThreeVector & i)
{
  mIsoCenter = i;
  mIsoCenterIsSetByUser = true;
  GateMessage("Volume",5,"IsoCenter = " << mIsoCenter << Gateendl);
}
//--------------------------------------------------------------------


//--------------------------------------------------------------------
void GateVImageVolume::UpdatePositionWithIsoCenter()
{
  if (mIsoCenterIsSetByUser) {
    static int n=0;
    if (n==0) {
      mInitialTranslation = GetVolumePlacement()->GetTranslation();
      n++;
    }

    const G4ThreeVector & tcurrent = mInitialTranslation;//GetVolumePlacement()->GetTranslation();

    GateMessage("Volume",3,"Current T = " << tcurrent << Gateendl);
    GateMessage("Volume",3,"Isocenter = " << GetIsoCenter() << Gateendl);
    GateMessage("Volume",3,"Origin = " << GetOrigin() << Gateendl);
    GateMessage("Volume",3,"Half = " << GetHalfSize() << Gateendl);
    GateMessage("Volume",3,"TransformMatrix = " << mTransformMatrix << Gateendl);

    // Compute translation
    G4ThreeVector q = mIsoCenter - GetOrigin();
    q -= mTransformMatrix*GetHalfSize();
    q = tcurrent - q;
    GetVolumePlacement()->SetTranslation(q);
  }
}
//--------------------------------------------------------------------

//--------------------------------------------------------------------
G4double GateVImageVolume::GetHalfDimension(size_t axis)
{
  if(axis==0) return mHalfSize.x();
  else if (axis==1) return mHalfSize.y();
  else if (axis==2) return mHalfSize.z();
  GateError("Volumes have 3 dimensions! (0,1,2)");
  return -1.;
}
//--------------------------------------------------------------------


//--------------------------------------------------------------------
/// Sets the name of the Image file
void GateVImageVolume::SetImageFilename(const G4String& name)
{
  mImageFilename = name;
  if (mLabelToImageMaterialTableFilename != "none") ImageAndTableFilenamesOK();
  if (mHounsfieldToImageMaterialTableFilename != "none") ImageAndTableFilenamesOK();
}
//--------------------------------------------------------------------


//--------------------------------------------------------------------
/// Sets the name of the LabelToMaterial file
void GateVImageVolume::SetLabelToMaterialTableFilename(const G4String& name)
{
  if (mHounsfieldToImageMaterialTableFilename != "none") {
    GateError("Please set SetHUToMaterialFile or SetLabelToMaterialFile, not both. Abort.\n");
  }
  mLabelToImageMaterialTableFilename = name;
  mLoadImageMaterialsFromLabelTable = true;
  if (mImageFilename.length()>0) ImageAndTableFilenamesOK();
}
//--------------------------------------------------------------------

//--------------------------------------------------------------------
/// Sets the name of the HUToMaterial file
void GateVImageVolume::SetHUToMaterialTableFilename(const G4String& name)
{
  if (mLabelToImageMaterialTableFilename != "none") {
    GateError("Please set SetHUToMaterialFile or SetLabelToMaterialFile, not both. Abort.\n");
  }
  mHounsfieldToImageMaterialTableFilename = name;
  mLoadImageMaterialsFromHounsfieldTable = true;
  if (mImageFilename.length()>0) ImageAndTableFilenamesOK();
}
//--------------------------------------------------------------------

//--------------------------------------------------------------------
/// Sets the name of the RangeMaterial file
void GateVImageVolume::SetRangeMaterialTableFilename(const G4String& name)
{
  if (mLabelToImageMaterialTableFilename != "none") {
    GateError("Please set SetHUToMaterialFile or SetLabelToMaterialFile, not both. Abort.\n");
  }
  mRangeToImageMaterialTableFilename = name;
  if (mImageFilename.length()>0) ImageAndTableFilenamesOK();
}
//--------------------------------------------------------------------



//--------------------------------------------------------------------
/// Loads the image
void GateVImageVolume::LoadImage(bool add1VoxelMargin)
{
  GateMessageInc("Volume",4,"Begin GateVImageVolume::LoadImage("<<mImageFilename<<")\n");

  ImageType* tmp = new ImageType;

  if (mImageFilename == "test1" ) {
    // Creates a 32x32x32 image of size 20x20x20 cm3
    // with label 1 in the center 16x16x16 region and 0 elsewhere
    tmp->SetResolutionAndHalfSize(G4ThreeVector(32,32,32),
				  G4ThreeVector(20*cm,20*cm,20*cm));
    tmp->Allocate();
    int i,j,k;
    for (i=0;i<32;i++)
      for (j=0;j<32;j++)
	for (k=0;k<32;k++)
	  tmp->SetValue(i,j,k,0);
    for (i=8;i<24;i++)
      for (j=8;j<24;j++)
	for (k=8;k<24;k++)
	  tmp->SetValue(i,j,k,1);
  }
  else if (mImageFilename == "test2" ) {
    // Creates a 32x32x32 image of size 20x20x20 cm3
    // with label 1 in the bottom 32x16x32 region and 0 elsewhere
    tmp->SetResolutionAndHalfSize(G4ThreeVector(32,32,32),
				  G4ThreeVector(20*cm,20*cm,20*cm));
    tmp->Allocate();
    int i,j,k;
    for (i=0;i<32;i++)
      for (j=0;j<32;j++)
	for (k=0;k<32;k++)
	  tmp->SetValue(i,j,k,0);
    for (i=0;i<32;i++)
      for (j=0;j<16;j++)
	for (k=0;k<32;k++)
	  tmp->SetValue(i,j,k,1);
  }
  else {
    tmp->Read(mImageFilename);
    //G4cout << mImageFilename << Gateendl;
  }
  //tmp->PrintInfo();

  /// The volume's half size is the half size of the initial image, even if a margin is added
  mHalfSize = tmp->GetHalfSize();

  if (pImage) delete pImage;

  if (add1VoxelMargin) {
    // The image is copied with a margin of 1 voxel in all directions
    pImage = new ImageType;

    G4ThreeVector res ( tmp->GetResolution().x() + 2,
			tmp->GetResolution().y() + 2,
			tmp->GetResolution().z() + 2);
    pImage->SetResolutionAndVoxelSize(res,tmp->GetVoxelSize());
    pImage->SetOrigin(tmp->GetOrigin());
    pImage->SetTransformMatrix(tmp->GetTransformMatrix());
    pImage->Allocate();
    //pImage->Fill(-1);
    pImage->SetOutsideValue(  tmp->GetMinValue() - 1 );
    pImage->Fill(pImage->GetOutsideValue() );
    int i,j,k;
    for (k=0;k<res.z()-2;k++)
      for (j=0;j<res.y()-2;j++)
	for (i=0;i<res.x()-2;i++)
	  pImage->SetValue(i+1,j+1,k+1,tmp->GetValue(i,j,k));

    delete tmp;
  }
  else {
    pImage = tmp;
    pImage->SetOutsideValue(  pImage->GetMinValue() - 1 );
  }

  // Set volume origin from the image origin
  SetOrigin(pImage->GetOrigin());

  // Account for image rotation matrix: compose image and current rotations
  static bool pImageTransformHasBeenApplied = false;
  if(!pImageTransformHasBeenApplied) {
    pImageTransformHasBeenApplied = true;
    mTransformMatrix = pImage->GetTransformMatrix();
    mTransformMatrix.rotate(this->GetVolumePlacement()->GetRotationAngle(),
			    this->GetVolumePlacement()->GetRotationAxis());

    // Decompose to axis angle and set new rotation
    double delta;
    G4ThreeVector axis;
    mTransformMatrix.getAngleAxis(delta, axis);
    this->GetVolumePlacement()->SetRotationAngle(delta);
    this->GetVolumePlacement()->SetRotationAxis(axis);
  }

  GateMessage("Volume",4,"voxel size" << pImage->GetVoxelSize() << Gateendl);
  GateMessage("Volume",4,"origin" << GetOrigin() << Gateendl);
  GateMessageDec("Volume",4,"End GateVImageVolume::LoadImage("<<mImageFilename<<")\n");
}
//--------------------------------------------------------------------

//--------------------------------------------------------------------
/// Loads the LabelToMaterial file
void GateVImageVolume::LoadImageMaterialsTable()
{
  if (mLoadImageMaterialsFromHounsfieldTable) {
    LoadImageMaterialsFromHounsfieldTable();
  }
  else {
    if (mLoadImageMaterialsFromLabelTable) LoadImageMaterialsFromLabelTable();
    else LoadImageMaterialsFromRangeTable();
  }
  GateMessage("Volume", 1, "Number of different materials in the image "
              << mImageFilename << " : " << mLabelToMaterialName.size() << Gateendl);
}
//--------------------------------------------------------------------


//--------------------------------------------------------------------
void GateVImageVolume::SetLabeledImageFilename(G4String filename) {
  mHLabelImageFilename = filename;
  mWriteHLabelImage = true;
  if (mImageMaterialsFromHounsfieldTableDone) DumpHLabelImage();
}
//--------------------------------------------------------------------

//--------------------------------------------------------------------
void GateVImageVolume::SetDensityImageFilename(G4String filename) {
  mDensityImageFilename = filename;
  mWriteDensityImage = true;
}
//--------------------------------------------------------------------

//--------------------------------------------------------------------
void GateVImageVolume::LoadImageMaterialsFromHounsfieldTable()
{
  GateMessageInc("Volume",5,"Begin GateVImageVolume::LoadImageMaterialsFromHounsfieldTable("
		 <<mHounsfieldToImageMaterialTableFilename<<")\n");

  // Read H/matName file, fill GateHounsfieldMaterialTable>

  std::ifstream is;
  OpenFileInput(mHounsfieldToImageMaterialTableFilename, is);
  mHounsfieldMaterialTable.Reset();

  //FIXME: remove these two lines, we should load the HU-file as-is. It's up to the user to make sure it works.
  // GetOutsideValue returns the lowest value found in the image - 1. NOT the lowest value in mHounsfieldToImageMaterialTableFilename
  G4String parentMat = GetParentVolume()->GetMaterialName();
  mHounsfieldMaterialTable.AddMaterial(pImage->GetOutsideValue(),pImage->GetOutsideValue(),parentMat);

  double low = 1e6; //must start oppositely for the comparisons to work.
  double high = -1e6;
  while (is) {
    skipComment(is);
    double h1,h2;
    is >> h1;
    is >> h2;
    G4String n;
    is >> n;
    low = (h1<low)?h1:low; //set low to h1 if h1 is lower
    high = (h2>high)?h2:high; //set high to h2 if h2 is higher
    if (is) {
<<<<<<< HEAD
      //FIXME: remove these ifs, we should load the HU-file as-is. It's up to the user to make sure it works.
      if(h2> pImage->GetOutsideValue()+1){
=======
      if(h2> pImage->GetOutsideValue()){
>>>>>>> 096dbc63
        if(h1<pImage->GetOutsideValue()+1) h1=pImage->GetOutsideValue()+1;
        mHounsfieldMaterialTable.AddMaterial(h1,h2,n);
      }
    }
  }

  // Bounds check
  if(pImage->GetMinValue() < low || pImage->GetMaxValue() > high){
      GateError("The image contains HU indices out of range of the HU range found in "
            << mHounsfieldToImageMaterialTableFilename << ". Abort.\n");
  }
  //  if (mHounsfieldMaterialTable.GetNumberOfMaterials() == 0) {
  if (mHounsfieldMaterialTable.GetNumberOfMaterials() == 1 ) {//there is a default mat = worldDefaultAir
    GateError("No Hounsfield material defined in the file "
          << mHounsfieldToImageMaterialTableFilename << ". Abort.\n");
  }

  // Loop, create map H->label + verify
  mHounsfieldMaterialTable.MapLabelToMaterial(mLabelToMaterialName);

  // Loop change image label
  ImageType::iterator iter;
  iter = pImage->begin();
  while (iter != pImage->end()) {
    double label = mHounsfieldMaterialTable.GetLabelFromH(*iter);
    if (label<0) {
      GateError(" I find H=" << *iter
		<< " in the image, while Hounsfield range start at "
		<< mHounsfieldMaterialTable[0].mH1 << Gateendl);
    }
    if (label>=mHounsfieldMaterialTable.GetNumberOfMaterials()) {
      GateError(" I find H=" << *iter
		<< " in the image, while Hounsfield range stop at "
		<< mHounsfieldMaterialTable[mHounsfieldMaterialTable.GetNumberOfMaterials()-1].mH2
		<< Gateendl);
    }
    //GateMessage("Core", 0, " pix = " << (*iter) << " lab = " << label << Gateendl);
    (*iter) = label;
    ++iter;
  }

  // Debug
  // for(uint i=0; i<mHounsfieldMaterialTable.GetH1Vector().size(); i++) {
  //     double h = mHounsfieldMaterialTable.GetH1Vector()[i];
  //     GateMessage("Volume", 4, "H=" << h << " label = " << mHounsfieldMaterialTable.GetLabelFromH(h) << Gateendl);
  //     GateMessage("Volume", 4, " => H mean" << mHounsfieldMaterialTable.GetHMeanFromLabel(mHounsfieldMaterialTable.GetLabelFromH(h)) << Gateendl);
  //   }

  // Dump label image if needed
  mImageMaterialsFromHounsfieldTableDone = true;
  DumpHLabelImage();
  DumpDensityImage();
}
//--------------------------------------------------------------------

//--------------------------------------------------------------------
void GateVImageVolume::DumpHLabelImage() {
  // Dump image if needed
  if (mWriteHLabelImage) {
    ImageType output;
    output.SetResolutionAndVoxelSize(pImage->GetResolution(), pImage->GetVoxelSize());
    output.SetOrigin(pImage->GetOrigin());
    output.Allocate();

    //  GateHounsfieldMaterialTable::LabelToMaterialNameType lab2mat;
    //     mHounsfieldMaterialTable.MapLabelToMaterial(lab2mat);

    ImageType::const_iterator pi;
    ImageType::iterator po;
    pi = pImage->begin();
    po = output.begin();
    while (pi != pImage->end()) {
      if (1) { // HU mean or d mean or label
	// G4Material * mat =
	// 	  theMaterialDatabase.GetMaterial(lab2mat[*pi]);
	// 	GateDebugMessage("Volume", 2, "lab " << *pi << " = " << mat->GetName() << Gateendl);
	// 	po = mat->GetDensity;

	double HU = mHounsfieldMaterialTable.GetHMeanFromLabel((int)lrint(*pi));
	*po = HU;
	++po;
	++pi;
      }
    }

    // Write image
    output.Write(mHLabelImageFilename);
  }
}

//--------------------------------------------------------------------

//--------------------------------------------------------------------
void GateVImageVolume::DumpDensityImage() {
  // Dump image if needed
  if (mWriteDensityImage) {
    ImageType output;
    output.SetResolutionAndVoxelSize(pImage->GetResolution(), pImage->GetVoxelSize());
    output.SetOrigin(pImage->GetOrigin());
    output.Allocate();

    //  GateHounsfieldMaterialTable::LabelToMaterialNameType lab2mat;
    //     mHounsfieldMaterialTable.MapLabelToMaterial(lab2mat);

    ImageType::const_iterator pi;
    ImageType::iterator po;
    pi = pImage->begin();
    po = output.begin();
    while (pi != pImage->end()) {
      if (1) { // HU mean or d mean or label
	// G4Material * mat =
	// 	  theMaterialDatabase.GetMaterial(lab2mat[*pi]);
	// 	GateDebugMessage("Volume", 2, "lab " << *pi << " = " << mat->GetName() << Gateendl);
	// 	po = mat->GetDensity;
    double density = mLoadImageMaterialsFromHounsfieldTable ?
    				 mHounsfieldMaterialTable[(int)lrint(*pi)].md1 :
    				 mRangeMaterialTable[(int)lrint(*pi)].md1;
	*po = density / (g / cm3);
	++po;
	++pi;
      }
    }

    // Write image
    output.Write(mDensityImageFilename);
  }
}
//--------------------------------------------------------------------

//--------------------------------------------------------------------
void GateVImageVolume::LoadImageMaterialsFromLabelTable()
{
  // Never call
  //GateError("GateVImageVolume::LoadImageMaterialsFromLabelTable : disabled! \n");

  // ------------------------------------
  GateMessageInc("Volume",5,"Begin GateVImageVolume::LoadImageMaterialsFromLabelTable("
		 <<mLabelToImageMaterialTableFilename<<")\n");

  // open file
  std::ifstream is;
  OpenFileInput(mLabelToImageMaterialTableFilename, is);
  // read labels
  while (is) {
    skipComment(is);
    int label;
    if (is) {
      is >> label;
      G4cout << "label=" << label << Gateendl;
      // Verify that this label is not already mapped
      LabelToMaterialNameType::iterator lit = mLabelToMaterialName.find(label) ;
      G4String materialName;
      if (is) {
	is >> materialName;
	if (lit != mLabelToMaterialName.end()) {
	  GateMessage("Volume",4,"*** WARNING *** Label already in table : Old value replaced \n");
	  (*lit).second = materialName;
	  continue;
	}
	else {
	  mLabelToMaterialName[label] = materialName;
	}
      }
    }
  } // end while


  GateMessage("Volume",5,"GateVImageVolume -- Label \tMaterial\n");
  LabelToMaterialNameType::iterator lit;
  for (lit=mLabelToMaterialName.begin(); lit!=mLabelToMaterialName.end(); ++lit) {
    GateMessage("Volume",6,""<<(*lit).first << " \t" << (*lit).second << Gateendl);

  }

  GateMessageDec("Volume",5,"End GateVImageVolume::LoadLabelToMaterialTable("
		 <<mLabelToImageMaterialTableFilename<<")\n");
}
//--------------------------------------------------------------------


//--------------------------------------------------------------------
void GateVImageVolume::LoadImageMaterialsFromRangeTable()
{
  DD("LoadImageMaterialsFromRangeTable");
  m_voxelMaterialTranslation.clear();

  std::ifstream inFile;

  inFile.open(mRangeToImageMaterialTableFilename.c_str(),std::ios::in);
  mRangeMaterialTable.Reset();
  G4String parentMat = GetParentVolume()->GetMaterialName();
  mRangeMaterialTable.AddMaterial(pImage->GetOutsideValue(),pImage->GetOutsideValue(),parentMat);

  if (inFile.is_open()){
    G4String material;
    G4double r1;
    G4double r2;
    G4int firstline;

    G4double red, green, blue, alpha;
    G4bool visible;
    char buffer [200];

    inFile.getline(buffer,200);
    std::istringstream is(buffer);

    is >> firstline;

    if (is.eof()){

      for (G4int iCol=0; iCol<firstline; iCol++) {
        inFile.getline(buffer,200);
        is.clear();
        is.str(buffer);

        is >> r1 >> r2;
        is >> material;

        if (is.eof()){
          visible=true;
          red=0.5;
          green=blue=0.0;
          alpha=1;
        }else{
          is >> std::boolalpha >> visible >> red >> green >> blue >> alpha;
        }

        G4cout << " min max " << r1 << " " << r2 << "  material: " << material
               << std::boolalpha << ", visible " << visible << ", rgba(" << red<<',' << green << ',' << blue << ')' << Gateendl;

    if(r2> pImage->GetOutsideValue()){
      if(r1<pImage->GetOutsideValue()+1) r1=pImage->GetOutsideValue()+1;
        mRangeMaterialTable.AddMaterial(r1,r2,material);
    }
    else
    {
    	GateMessage("Materials",0,"Failed to add material "<< material << " to Database" << Gateendl);
    }

        mRangeMaterialTable.MapLabelToMaterial(mLabelToMaterialName);


        m_voxelAttributesTranslation[theMaterialDatabase.GetMaterial(material) ] =
          new G4VisAttributes(visible, G4Colour(red, green, blue, alpha));
      }

    }else{

      inFile.close();
      std::ifstream is;
      OpenFileInput(mRangeToImageMaterialTableFilename, is);
      mRangeMaterialTable.Reset();

      while (is){

        is >> r1 >> r2;
        is >> material;


  if(r2> pImage->GetOutsideValue()){
    if(r1<pImage->GetOutsideValue()+1) r1=pImage->GetOutsideValue()+1;
      mRangeMaterialTable.AddMaterial(r1,r2,material);
  }
  }
  mRangeMaterialTable.MapLabelToMaterial(mLabelToMaterialName);
  }

  }
  else {G4cout << "Error opening file.\n";}

  ImageType::iterator iter;
  iter = pImage->begin();
  while (iter != pImage->end()) {
    double label = mRangeMaterialTable.GetLabelFromR(*iter);
    if (label<0) {
      GateError(" I find R=" << *iter
		<< " in the image, while range start at "
		<< mRangeMaterialTable[0].mR1 << Gateendl);
    }
    if (label>=mRangeMaterialTable.GetNumberOfMaterials()) {
      GateError(" I find R=" << *iter
		<< " in the image, while range stop at "
		<< mRangeMaterialTable[mRangeMaterialTable.GetNumberOfMaterials()-1].mR1
		<< Gateendl);
    }
    //GateMessage("Core", 0, " pix = " << (*iter) << " lab = " << label << Gateendl);
    (*iter) = label;
    ++iter;
  }
  mImageMaterialsFromRangeTableDone = true;
  DumpDensityImage();
}
//--------------------------------------------------------------------

//--------------------------------------------------------------------
/// Builds a vector of the labels in the image
void GateVImageVolume::BuildLabelsVector( std::vector<LabelType>& LabelsVector)
{
  //G4cout << "ok\n";
  GateMessage("Volume",5,"Begin GateVImageVolume::BuildLabelsVector()\n");
  std::set<LabelType> ens;
  ImageType::iterator i;
  for (i=pImage->begin(); i!=pImage->end(); ++i) {
    if ( ((*i)!=-1) &&
	 (ens.find(int(*i)) == ens.end())
	 ) {
      ens.insert(int(*i));
      LabelsVector.push_back(int(*i));
      GateMessage("Volume",5,"New label = "<<int(*i)<< Gateendl);
    }
  }
  GateMessage("Volume",5,"End GateVImageVolume::BuildLabelsVector()\n");
}
//--------------------------------------------------------------------

//--------------------------------------------------------------------
/// Builds a label to material map
void GateVImageVolume::BuildLabelToG4MaterialVector( std::vector<G4Material*>& M )
{
  //G4cout << "ok2\n";
  GateMessage("Volume",4,"Begin GateVImageVolume::BuildLabelToG4MaterialVector\n");
  LabelToMaterialNameType::iterator lit;
  int l = 0;
  M.resize(0);
  for (lit=mLabelToMaterialName.begin(); lit!=mLabelToMaterialName.end(); ++lit) {
    if (l != (*lit).first  ) {
      GateError("Labels should be from 0 to n continuously ..."
                << "Current labels n " << (*lit).first  << " is number " << l );

    }

    GateMessage("Volume",4,((*lit).first) << " -> " << ((*lit).second) << Gateendl);

    M.push_back(theMaterialDatabase.GetMaterial((*lit).second));
    l++;
  }

  GateMessage("Volume",4,"End GateVImageVolume::BuildLabelToG4MaterialVector\n");
}
//--------------------------------------------------------------------

//--------------------------------------------------------------------
/// Remaps the labels form 0 to NbLabels-1. If marginAdded is true
/// then assigns the new label 0 to the label -1 which was created for
/// margin voxels (see LoadImage).
void GateVImageVolume::RemapLabelsContiguously( std::vector<LabelType>& labels, bool /*marginAdded*/ )
{
  GateMessageInc("Volume",5,"Begin GateVImageVolume::RemapLabelsContiguously\n");
  std::map<LabelType,LabelType> lmap;

  LabelType cur = 0;

  /*if (marginAdded) {
    lmap[-1] = 0;
    cur++;
    }*/

  std::vector<LabelType>::iterator i;
  for (i=labels.begin(); i!=labels.end(); ++i, ++cur) {
    //GateMessage("Core", 0, "cur = " << cur << " i= " << *i << " lmap before = " << lmap[*i] << Gateendl);
    lmap[*i] = cur;
    //GateMessage("Core", 0, "cur = " << cur << " i= " << *i << " lmap after = " << lmap[*i] << Gateendl);
    *i = cur;
  }

  // updates the image
  ImageType::iterator j;
  for (j=pImage->begin(); j!=pImage->end(); ++j) {
    *j = lmap[(LabelType)*j];
  }

  // updates the material map
  LabelToMaterialNameType mmap;
  int k1 = 0; //entry in the label to material table
  LabelToMaterialNameType::iterator k;
  for (k=mLabelToMaterialName.begin(); k!=mLabelToMaterialName.end(); ++k) {
    // GateMessage("Core", 0, " k = "<<k1<<" first = " << lmap[(*k).first]
    //             << " second = " << (*k).second << Gateendl);
    if(lmap[(*k).first]!=0 || ( k1==0 && lmap[(*k).first]==0) ) mmap[ lmap[(*k).first] ] = (*k).second;
    k1++;
  }
  mLabelToMaterialName = mmap;

  // Update GateHounsfieldMaterialTable if needed
  // Is really no need to update name and material also??
  std::vector<GateHounsfieldMaterialTable::mMaterials> tmp(mHounsfieldMaterialTable.GetNumberOfMaterials());
  for(int i=0; i<mHounsfieldMaterialTable.GetNumberOfMaterials(); i++)
    {
      if(lmap[i]!=0 || ( i==0 && lmap[i]==0) )
        {
          tmp[lmap[i]].mH1 = mHounsfieldMaterialTable[i].mH1;
          tmp[lmap[i]].mH2 = mHounsfieldMaterialTable[i].mH2;
          tmp[lmap[i]].md1 = mHounsfieldMaterialTable[i].md1;
        }
    }
  for(int i=0; i<mHounsfieldMaterialTable.GetNumberOfMaterials(); i++)
    {
      mHounsfieldMaterialTable[i].mH1 = tmp[i].mH1;
      mHounsfieldMaterialTable[i].mH2 = tmp[i].mH2;
      mHounsfieldMaterialTable[i].md1 = tmp[i].md1;
    }
}
//--------------------------------------------------------------------


//--------------------------------------------------------------------
void GateVImageVolume::PrintInfo()
{
  GateMessage("Actor", 1, "GateVImageVolume Actor \n");
  pImage->PrintInfo();
}
//--------------------------------------------------------------------


//--------------------------------------------------------------------
int GateVImageVolume::GetNextVoxel(const G4ThreeVector& position,
				   const G4ThreeVector& direction)
{
  return pImage->GetIndexFromPostPositionAndDirection(position, direction);
}
//--------------------------------------------------------------------


//--------------------------------------------------------------------
void GateVImageVolume::DestroyOwnSolidAndLogicalVolume()
{
  if (pBoxLog) delete pBoxLog;
  pBoxLog = 0;
  if (pBoxSolid) delete pBoxSolid;
  pBoxSolid = 0;
}
//--------------------------------------------------------------------

//--------------------------------------------------------------------
void GateVImageVolume::SetBuildDistanceTransfoFilename(G4String filename)
{
  mBuildDistanceTransfo = true;
  mDistanceTransfoOutput = filename;
}
//--------------------------------------------------------------------

//--------------------------------------------------------------------
void GateVImageVolume::BuildDistanceTransfo()
{
  GateMessage("Geometry", 1, "Building distante map image (dmap) for the image '"
	      << mImageFilename << "' (it could be long for large image)."
	      << Gateendl);

  // TEMPORARY : need isotrop !
  if ((pImage->GetVoxelSize().x() !=
       pImage->GetVoxelSize().y()) &&
      (pImage->GetVoxelSize().x() !=
       pImage->GetVoxelSize().z())) {
    GateError("Error : image spacing should be isotropic for building dmap");
    exit(0);
  }

  // Convert (copy) image into Vol structure
  const G4ThreeVector & size = pImage->GetResolution();
  GateMessage("Geometry", 1, "Image size is " << size << ".\n");
  Vol v((int)lrint(size.x()),
        (int)lrint(size.y()),
        (int)lrint(size.z()), 0);
  v.setVolumeCenter( v.sizeX()/2, v.sizeY()/2, v.sizeZ()/2 );
  voxel * p = v.getDataPointer();
  GateImage::const_iterator iter = pImage->begin();
  while (iter != pImage->end()) {
    /*
      if ((*iter < 0) || (*iter > 255)) //FIXME
      {
      GateError("Error image value not uchar =" << *iter << Gateendl);
      }
    */
    *p = static_cast<voxel>(lrint(*iter));
    ++p;
    ++iter;
  }

  //   GateDebugMessage("Geometry", 0, "im val = " << pImage->GetValue(22, 54, 34) << Gateendl);
  //   GateDebugMessage("Geometry", 0, "vo val = " << (float)v.get(22, 54, 34) << Gateendl);

  if (!v.isOK()) {
    fprintf( stderr, "Error construction vol ?");
    exit(0);
  }

  // Creating the longvol tmpOutput structure
  Longvol tmpOutput(v.sizeX(),v.sizeY(),v.sizeZ(),0);
  if (!tmpOutput.isOK()) {
    fprintf( stderr, "Couldn't init the longvol structure !\n" );
    exit(0);
  }

  // Each volume center is (0,0,0)x(sizeX,sizeY,sizeZ)
  tmpOutput.setVolumeCenter( tmpOutput.sizeX()/2, tmpOutput.sizeY()/2, tmpOutput.sizeZ()/2 );

  GateMessage("Geometry", 4, "Input Vol size: "<<
	      tmpOutput.sizeX()<<"x"<<tmpOutput.sizeY()<<"x"<< tmpOutput.sizeZ()<< Gateendl);

  // Go ?
  GateMessage("Geometry", 4, "Start distance map computation ...\n");
  bool b = computeSEDT(v, tmpOutput, true, false, 1);
  GateMessage("Geometry", 4, "End ! b = " << b << Gateendl);

  // Convert (copy) image from Vol structure into GateImage
  GateDebugMessage("Geometry", 4, "Convert and output\n");
  GateImage output;
  output.SetResolutionAndHalfSize(pImage->GetResolution(), pImage->GetHalfSize());
  output.SetOrigin(pImage->GetOrigin());
  output.Allocate();
  double spacingFactor = pImage->GetVoxelSize().x();
  GateImage::iterator it = output.begin();
  lvoxel * pp = tmpOutput.getDataPointer();
  while (it < output.end()) {
    *it = (float)sqrt(*pp * spacingFactor);
    ++pp;
    ++it;
  }

  // Dump final result ...
  output.Write(mDistanceTransfoOutput);
  GateMessage("Geometry", 1, "Distance map write to disk in the file '" << mDistanceTransfoOutput << "'.\n");
  GateMessage("Geometry", 1, "You can now use it in the simulation. Use the macro 'distanceMap'. The macro 'buildAndDumpDistanceTransfo' is no more needed.\n");
}
//--------------------------------------------------------------------<|MERGE_RESOLUTION|>--- conflicted
+++ resolved
@@ -339,6 +339,7 @@
   while (is) {
     skipComment(is);
     double h1,h2;
+
     is >> h1;
     is >> h2;
     G4String n;
@@ -346,12 +347,7 @@
     low = (h1<low)?h1:low; //set low to h1 if h1 is lower
     high = (h2>high)?h2:high; //set high to h2 if h2 is higher
     if (is) {
-<<<<<<< HEAD
-      //FIXME: remove these ifs, we should load the HU-file as-is. It's up to the user to make sure it works.
-      if(h2> pImage->GetOutsideValue()+1){
-=======
       if(h2> pImage->GetOutsideValue()){
->>>>>>> 096dbc63
         if(h1<pImage->GetOutsideValue()+1) h1=pImage->GetOutsideValue()+1;
         mHounsfieldMaterialTable.AddMaterial(h1,h2,n);
       }
@@ -403,7 +399,6 @@
   // Dump label image if needed
   mImageMaterialsFromHounsfieldTableDone = true;
   DumpHLabelImage();
-  DumpDensityImage();
 }
 //--------------------------------------------------------------------
 
@@ -442,43 +437,6 @@
   }
 }
 
-//--------------------------------------------------------------------
-
-//--------------------------------------------------------------------
-void GateVImageVolume::DumpDensityImage() {
-  // Dump image if needed
-  if (mWriteDensityImage) {
-    ImageType output;
-    output.SetResolutionAndVoxelSize(pImage->GetResolution(), pImage->GetVoxelSize());
-    output.SetOrigin(pImage->GetOrigin());
-    output.Allocate();
-
-    //  GateHounsfieldMaterialTable::LabelToMaterialNameType lab2mat;
-    //     mHounsfieldMaterialTable.MapLabelToMaterial(lab2mat);
-
-    ImageType::const_iterator pi;
-    ImageType::iterator po;
-    pi = pImage->begin();
-    po = output.begin();
-    while (pi != pImage->end()) {
-      if (1) { // HU mean or d mean or label
-	// G4Material * mat =
-	// 	  theMaterialDatabase.GetMaterial(lab2mat[*pi]);
-	// 	GateDebugMessage("Volume", 2, "lab " << *pi << " = " << mat->GetName() << Gateendl);
-	// 	po = mat->GetDensity;
-    double density = mLoadImageMaterialsFromHounsfieldTable ?
-    				 mHounsfieldMaterialTable[(int)lrint(*pi)].md1 :
-    				 mRangeMaterialTable[(int)lrint(*pi)].md1;
-	*po = density / (g / cm3);
-	++po;
-	++pi;
-      }
-    }
-
-    // Write image
-    output.Write(mDensityImageFilename);
-  }
-}
 //--------------------------------------------------------------------
 
 //--------------------------------------------------------------------
