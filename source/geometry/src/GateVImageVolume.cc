--- conflicted
+++ resolved
@@ -533,12 +533,9 @@
   is >> nTotCol;
   G4cout << "nTotCol: " << nTotCol << G4endl;
 
-<<<<<<< HEAD
   if (is.eof()){
   G4cout << "Config PET" << G4endl;
   
-=======
->>>>>>> 1906bfd8
   for (G4int iCol=0; iCol<nTotCol; iCol++) {
     inFile.getline(buffer,200);
     is.clear();
@@ -564,13 +561,8 @@
         mRangeMaterialTable.AddMaterial(xmin,xmax,material);
     }
 
-<<<<<<< HEAD
   mRangeMaterialTable.MapLabelToMaterial(mLabelToMaterialName);
-    
-=======
-    mRangeMaterialTable.MapLabelToMaterial(mLabelToMaterialName);
-
->>>>>>> 1906bfd8
+   
 
   m_voxelAttributesTranslation[GateDetectorConstruction::GetGateDetectorConstruction()->mMaterialDatabase.GetMaterial(material) ] =
       new G4VisAttributes(visible, G4Colour(red, green, blue, alpha));
