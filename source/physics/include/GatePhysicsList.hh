--- conflicted
+++ resolved
@@ -6,16 +6,11 @@
   This software is distributed under the terms
   of the GNU Lesser General  Public Licence (LGPL)
   See GATE/LICENSE.txt for further details
-<<<<<<< HEAD
-=======
 
   Modified version 11-10-13 for physics mixed with dna
   Author: LPC Clermont-Fd
-  
->>>>>>> 45d570e5
+
   ----------------------*/
-
-
 
 #ifndef GATEPHYSICSLIST_HH
 #define GATEPHYSICSLIST_HH
@@ -66,12 +61,8 @@
   void ConstructProcess();
   void ConstructParticle();
   void ConstructPhysicsList(G4String name);
-<<<<<<< HEAD
-=======
-  //For Mixed EM PhysicsList and DNA
   void ConstructPhysicsListDNAMixed(G4String name);
   void ConstructProcessMixed();
->>>>>>> 45d570e5
 
   void Print(G4String type, G4String particlename);
   void Print(G4String name);
@@ -81,10 +72,10 @@
   void AddAtomDeexcitation();
 
   void PurgeIfFictitious();
- 
+
   void Write(G4String file);
 
-  std::vector<GateVProcess*> FindProcess(G4String name);  
+  std::vector<GateVProcess*> FindProcess(G4String name);
   std::vector<G4String> GetTheListOfPBName() {return theListOfPBName;}
 
   void SetCuts();
@@ -106,7 +97,7 @@
 
   std::vector<G4String> mListOfStepLimiter;
   std::vector<G4String> mListOfG4UserSpecialCut;
-  RegionCutMapType mapOfRegionCuts;  
+  RegionCutMapType mapOfRegionCuts;
 
 protected:
   int mLoadState;
@@ -115,7 +106,7 @@
 
   static GatePhysicsList *singleton;
 
-  std::vector<GateVProcess*>* GetTheListOfProcesss();  
+  std::vector<GateVProcess*>* GetTheListOfProcesss();
 
   VolumeUserLimitsMapType mapOfVolumeUserLimits;
   std::list<G4ProductionCuts*> theListOfCuts;
@@ -126,15 +117,12 @@
   double mEmax;
   bool mSplineFlag;
   G4UserLimits * userlimits;
-  
-  // Physic list management 
+
+  // Physic list management
   G4VUserPhysicsList * mUserPhysicList;
-<<<<<<< HEAD
-=======
   //Mixed EM and DNA Physics List
   G4VUserPhysicsList* emPhysicsListMixed;
-  
->>>>>>> 45d570e5
+
   G4String mUserPhysicListName;
   G4String mListOfPhysicsLists;
   G4double mLowEnergyRangeLimit;
@@ -143,6 +131,4 @@
 };
 
 
-#endif /* end #define GATEPHYSICSLIST_HH */
-
-
+#endif /* end #define GATEPHYSICSLIST_HH */