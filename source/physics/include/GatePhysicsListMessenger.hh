--- conflicted
+++ resolved
@@ -71,12 +71,9 @@
   G4UIcmdWithADoubleAndUnit * pSetEMin;
   G4UIcmdWithADoubleAndUnit * pSetEMax;
   G4UIcmdWithABool * pSetSplineFlag;
-<<<<<<< HEAD
   G4UIcommand * pAddAtomDeexcitation;
-  
   G4UIcmdWithAString * pAddPhysicsList;
   G4UIcmdWithADoubleAndUnit * pEnergyRangeMinLimitCmd;
-=======
 
   // Mu Handler tools
   G4UIcmdWithAString * pMuHandlerUsePrecalculatedElements;
@@ -87,7 +84,6 @@
   G4UIcmdWithADoubleAndUnit * pMuHandlerSetAtomicShellTolerance;
   G4UIcmdWithADouble * pMuHandlerSetPrecision;
   
->>>>>>> f11cd601
 
 private:
   int nInit;
