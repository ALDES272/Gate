/*----------------------
  GATE version name: gate_v...

  Copyright (C): OpenGATE Collaboration

  This software is distributed under the terms
  of the GNU Lesser General  Public Licence (LGPL)
  See GATE/LICENSE.txt for further details
  ----------------------*/
#ifndef GATESOURCETPSPENCILBEAM_HH
#define GATESOURCETPSPENCILBEAM_HH

#include "GateConfiguration.h"

#ifdef G4ANALYSIS_USE_ROOT
#include "G4Event.hh"
#include "globals.hh"
#include "G4VPrimaryGenerator.hh"
#include "G4ThreeVector.hh"
#include "G4ParticleDefinition.hh"
#include "G4ParticleTable.hh"
#include "G4PrimaryVertex.hh"
#include "G4ParticleMomentum.hh"
#include <iomanip>
#include <vector>

#include "GateVSource.hh"
#include "GateSourceTPSPencilBeamMessenger.hh"
#include "GateSourcePencilBeam.hh"

#include "CLHEP/Random/RandGeneral.h"
#include "CLHEP/RandomObjects/RandMultiGauss.h"
#include "CLHEP/Random/RandGauss.h"
#include "CLHEP/Matrix/Vector.h"
#include "CLHEP/Matrix/SymMatrix.h"
#include "GateRandomEngine.hh"
#include "TMath.h"

void ReadLineTo3Doubles(double *toto, char *oneline);

//------------------------------------------------------------------------------------------------------
class GateSourceTPSPencilBeam : public GateVSource
{
<<<<<<< HEAD
  public:

    typedef CLHEP::RandGeneral RandGeneral;

    GateSourceTPSPencilBeam( G4String name);
    ~GateSourceTPSPencilBeam();

    G4int GeneratePrimaries( G4Event* event );
    void GenerateVertex( G4Event* );

    //Particle Type
    void SetParticleType(G4String ParticleType) {strcpy(mParticleType, ParticleType);}
    //Test Flag
    void SetTestFlag(bool b) {mTestFlag=b;}
    //Treatment Plan file
    void SetPlan(string plan) {mPlan=plan;}
    //FlatGenerationFlag
    void SetGeneFlatFlag(bool b) {mFlatGenerationFlag=b;}
    //Pencil beam parameters calculation
    double GetEnergy(double energy);
    double GetSigmaEnergy(double energy);
    double GetSigmaX(double energy);
    double GetSigmaY(double energy);
    double GetSigmaTheta(double energy);
    double GetSigmaPhi(double energy);
    double GetEllipseXThetaArea(double energy);
    double GetEllipseYPhiArea(double energy);
    //List of not allowed fields
    void SetNotAllowedField (int fieldID) {mNotAllowedFields.push_back(fieldID);}
    //List of allowed fields
    void SetAllowedField (int fieldID) {mAllowedFields.push_back(fieldID);}
    //MU to Protons conversion
    double ConvertMuToProtons(double weight, double energy);
    //select beam descriptionfile
    void SetSourceDescriptionFile(G4String FileName){mSourceDescriptionFile=FileName; mIsASourceDescriptionFile=true;}
    //load plan description file
    void LoadClinicalBeamProperties();
    //Configuration of spot intensity
    void SetSpotIntensity(bool b) {mSpotIntensityAsNbProtons=b;}
    //Convergent or divergent beam model
    void SetBeamConvergence(bool c) {mConvergentSource=c;}

  protected:

    GateSourceTPSPencilBeamMessenger * pMessenger;

    bool mIsInitialized;
    int mCurrentSpot, mTotalNumberOfSpots;
    bool mIsASourceDescriptionFile;
    G4String mSourceDescriptionFile;

    vector<GateSourcePencilBeam*> mPencilBeams;
    double mDistanceSMXToIsocenter;
    double mDistanceSMYToIsocenter;
    double mDistanceSourcePatient;
    //Particle Type
    char mParticleType[64];
    //Test flag (for verbosity)
    bool mTestFlag;
    //Treatment Plan file
    G4String mPlan;
    //Others
    double mparticle_time ;
    int mCurrentParticleNumber;
    //Distribution of the spot sources
    bool mFlatGenerationFlag;
    double *mPDF;
    RandGeneral * mDistriGeneral;
    //Not allowed fields
    vector<int> mNotAllowedFields;
    //Allowed fields
    vector<int> mAllowedFields;
    //clinical beam parameters (polynomial equations)
    vector<double> mEnergy, mEnergySpread, mX, mY, mTheta, mPhi, mXThetaEmittance, mYPhiEmittance;
    //Configuration of spot intensity
    bool mSpotIntensityAsNbProtons;
    //Convergent or divergent beam model
    bool mConvergentSource;
=======
public:

  typedef CLHEP::RandGeneral RandGeneral;

  GateSourceTPSPencilBeam( G4String name);
  ~GateSourceTPSPencilBeam();

  G4int GeneratePrimaries( G4Event* event );
  void GenerateVertex( G4Event* );

  //Particle Type
  void SetParticleType(G4String ParticleType) {strcpy(mParticleType, ParticleType);}
  //Test Flag
  void SetTestFlag(bool b) {mTestFlag=b;}
  //Treatment Plan file
  void SetPlan(string plan) {mPlan=plan;}
  //FlatGenerationFlag
  void SetGeneFlatFlag(bool b) {mFlatGenerationFlag=b;}
  //Pencil beam parameters calculation
  double GetEnergy(double energy);
  double GetSigmaEnergy(double energy);
  double GetSigmaX(double energy);
  double GetSigmaY(double energy);
  double GetSigmaTheta(double energy);
  double GetSigmaPhi(double energy);
  double GetEllipseXThetaArea(double energy);
  double GetEllipseYPhiArea(double energy);
  //List of not allowed fields
  void SetNotAllowedField (int fieldID) {mNotAllowedFields.push_back(fieldID);}
  // Select a single Layer
  void SelectLayerID (int layerID) { mSelectedLayerID = layerID;}
  //MU to Protons conversion
  double ConvertMuToProtons(double weight, double energy);
  //select beam descriptionfile
  void SetSourceDescriptionFile(G4String FileName){mSourceDescriptionFile=FileName; mIsASourceDescriptionFile=true;}
  //load plan description file
  void LoadClinicalBeamProperties();
  //Configuration of spot intensity
  void SetSpotIntensity(bool b) {mSpotIntensityAsNbProtons=b;}
  //Convergent or divergent beam model
  void SetBeamConvergence(bool c) {mConvergentSource=c;}

protected:

  GateSourceTPSPencilBeamMessenger * pMessenger;

  bool mIsInitialized;
  int mCurrentSpot, mTotalNumberOfSpots;
  bool mIsASourceDescriptionFile;
  G4String mSourceDescriptionFile;

  vector<GateSourcePencilBeam*> mPencilBeams;
  double mDistanceSMXToIsocenter;
  double mDistanceSMYToIsocenter;
  double mDistanceSourcePatient;
  //Particle Type
  char mParticleType[64];
  //Test flag (for verbosity)
  bool mTestFlag;
  //Treatment Plan file
  G4String mPlan;
  //Others
  double mparticle_time ;
  int mCurrentParticleNumber;
  //Distribution of the spot sources
  bool mFlatGenerationFlag;
  double *mPDF;
  RandGeneral * mDistriGeneral;
  //Not alloweed fields
  vector<int> mNotAllowedFields;
  //clinical beam parameters (polynomial equations)
  vector<double> mEnergy, mEnergySpread, mX, mY, mTheta, mPhi, mXThetaEmittance, mYPhiEmittance;
  //Configuration of spot intensity
  bool mSpotIntensityAsNbProtons;
  //Convergent or divergent beam model
  bool mConvergentSource;
  int mSelectedLayerID;
>>>>>>> eef8f761
};
//------------------------------------------------------------------------------------------------------


#endif
#endif<|MERGE_RESOLUTION|>--- conflicted
+++ resolved
@@ -41,86 +41,7 @@
 //------------------------------------------------------------------------------------------------------
 class GateSourceTPSPencilBeam : public GateVSource
 {
-<<<<<<< HEAD
-  public:
 
-    typedef CLHEP::RandGeneral RandGeneral;
-
-    GateSourceTPSPencilBeam( G4String name);
-    ~GateSourceTPSPencilBeam();
-
-    G4int GeneratePrimaries( G4Event* event );
-    void GenerateVertex( G4Event* );
-
-    //Particle Type
-    void SetParticleType(G4String ParticleType) {strcpy(mParticleType, ParticleType);}
-    //Test Flag
-    void SetTestFlag(bool b) {mTestFlag=b;}
-    //Treatment Plan file
-    void SetPlan(string plan) {mPlan=plan;}
-    //FlatGenerationFlag
-    void SetGeneFlatFlag(bool b) {mFlatGenerationFlag=b;}
-    //Pencil beam parameters calculation
-    double GetEnergy(double energy);
-    double GetSigmaEnergy(double energy);
-    double GetSigmaX(double energy);
-    double GetSigmaY(double energy);
-    double GetSigmaTheta(double energy);
-    double GetSigmaPhi(double energy);
-    double GetEllipseXThetaArea(double energy);
-    double GetEllipseYPhiArea(double energy);
-    //List of not allowed fields
-    void SetNotAllowedField (int fieldID) {mNotAllowedFields.push_back(fieldID);}
-    //List of allowed fields
-    void SetAllowedField (int fieldID) {mAllowedFields.push_back(fieldID);}
-    //MU to Protons conversion
-    double ConvertMuToProtons(double weight, double energy);
-    //select beam descriptionfile
-    void SetSourceDescriptionFile(G4String FileName){mSourceDescriptionFile=FileName; mIsASourceDescriptionFile=true;}
-    //load plan description file
-    void LoadClinicalBeamProperties();
-    //Configuration of spot intensity
-    void SetSpotIntensity(bool b) {mSpotIntensityAsNbProtons=b;}
-    //Convergent or divergent beam model
-    void SetBeamConvergence(bool c) {mConvergentSource=c;}
-
-  protected:
-
-    GateSourceTPSPencilBeamMessenger * pMessenger;
-
-    bool mIsInitialized;
-    int mCurrentSpot, mTotalNumberOfSpots;
-    bool mIsASourceDescriptionFile;
-    G4String mSourceDescriptionFile;
-
-    vector<GateSourcePencilBeam*> mPencilBeams;
-    double mDistanceSMXToIsocenter;
-    double mDistanceSMYToIsocenter;
-    double mDistanceSourcePatient;
-    //Particle Type
-    char mParticleType[64];
-    //Test flag (for verbosity)
-    bool mTestFlag;
-    //Treatment Plan file
-    G4String mPlan;
-    //Others
-    double mparticle_time ;
-    int mCurrentParticleNumber;
-    //Distribution of the spot sources
-    bool mFlatGenerationFlag;
-    double *mPDF;
-    RandGeneral * mDistriGeneral;
-    //Not allowed fields
-    vector<int> mNotAllowedFields;
-    //Allowed fields
-    vector<int> mAllowedFields;
-    //clinical beam parameters (polynomial equations)
-    vector<double> mEnergy, mEnergySpread, mX, mY, mTheta, mPhi, mXThetaEmittance, mYPhiEmittance;
-    //Configuration of spot intensity
-    bool mSpotIntensityAsNbProtons;
-    //Convergent or divergent beam model
-    bool mConvergentSource;
-=======
 public:
 
   typedef CLHEP::RandGeneral RandGeneral;
@@ -151,6 +72,8 @@
   //List of not allowed fields
   void SetNotAllowedField (int fieldID) {mNotAllowedFields.push_back(fieldID);}
   // Select a single Layer
+  void SetAllowedField (int fieldID) {mAllowedFields.push_back(fieldID);}
+  //MU to Protons conversion
   void SelectLayerID (int layerID) { mSelectedLayerID = layerID;}
   //MU to Protons conversion
   double ConvertMuToProtons(double weight, double energy);
@@ -191,6 +114,8 @@
   RandGeneral * mDistriGeneral;
   //Not alloweed fields
   vector<int> mNotAllowedFields;
+  //Allowed fields
+  vector<int> mAllowedFields;
   //clinical beam parameters (polynomial equations)
   vector<double> mEnergy, mEnergySpread, mX, mY, mTheta, mPhi, mXThetaEmittance, mYPhiEmittance;
   //Configuration of spot intensity
@@ -198,7 +123,6 @@
   //Convergent or divergent beam model
   bool mConvergentSource;
   int mSelectedLayerID;
->>>>>>> eef8f761
 };
 //------------------------------------------------------------------------------------------------------
 
