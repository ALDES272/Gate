--- conflicted
+++ resolved
@@ -92,14 +92,11 @@
   virtual GateSPSPosDistribution* GetPosDist() { return m_posSPS ; }
   virtual GateSPSEneDistribution* GetEneDist() { return m_eneSPS ; }
   virtual GateSPSAngDistribution* GetAngDist() { return m_angSPS ; }
-<<<<<<< HEAD
+
   virtual G4ThreeVector getRotX() { return mRotX ; }
   virtual G4ThreeVector getRotY() { return mRotY ; }
   virtual G4ThreeVector getRotZ() { return mRotZ ; }
-  
-=======
-
->>>>>>> 01bba236
+
   G4String GetRelativePlacementVolume();
   void SetRelativePlacementVolume(G4String volname);
   void EnableRegularActivity(bool b);
