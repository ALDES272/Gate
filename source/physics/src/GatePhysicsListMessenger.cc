/*----------------------
  GATE version name: gate_v6

  Copyright (C): OpenGATE Collaboration

  This software is distributed under the terms
  of the GNU Lesser General  Public Licence (LGPL)
  See GATE/LICENSE.txt for further details
  ----------------------*/

#ifndef GATEPHYSICSLISTMESSENGER_CC
#define GATEPHYSICSLISTMESSENGER_CC

#include "GatePhysicsList.hh"
#include "GatePhysicsListMessenger.hh"
#include "GateMiscFunctions.hh"

//----------------------------------------------------------------------------------------
GatePhysicsListMessenger::GatePhysicsListMessenger(GatePhysicsList * pl)
  :pPhylist(pl)
{
  nInit = 0;
  nEMStdOpt = 0;
  nMuHandler = GateMaterialMuHandler::GetInstance();
}
//----------------------------------------------------------------------------------------


//----------------------------------------------------------------------------------------
GatePhysicsListMessenger::~GatePhysicsListMessenger()
{
  delete pList;
  delete pRemove;
  delete pAdd;
  delete pInit;
  delete pPrint;
  delete pCutInMaterial;
  delete electronCutCmd;
  delete gammaCutCmd;
  delete positronCutCmd;
  delete protonCutCmd;
  delete pMaxStepSizeCmd;
  delete pMaxTrackLengthCmd;
  delete pMaxToFCmd;
  delete pMinKineticEnergyCmd;
  delete pMinRemainingRangeCmd;
  delete pActivateStepLimiterCmd;
  delete pActivateSpecialCutsCmd;
  delete pSetDEDXBinning;
  delete pSetLambdaBinning;
  delete pSetEMin;
  delete pSetEMax;
  delete pSetSplineFlag;
  delete pAddAtomDeexcitation;
  delete pAddPhysicsList;

  delete pMuHandlerUsePrecalculatedElements;
  delete pMuHandlerSetEMin;
  delete pMuHandlerSetEMax;
  delete pMuHandlerSetENumber;
  delete pMuHandlerSetAtomicShellEMin;
  delete pMuHandlerSetPrecision;

  delete pAddAtomDeexcitation;
  delete pAddPhysicsList;
}
//----------------------------------------------------------------------------------------


//----------------------------------------------------------------------------------------
void GatePhysicsListMessenger::BuildCommands(G4String base)
{
  G4String bb = base+"/addProcess";
  pAdd = new GateUIcmdWith2String(bb,this);
  G4String guidance = "Enable processes";
  pAdd->SetGuidance(guidance);
  pAdd->SetParameterName("Process","Particle or Group of particles",false,true);
  pAdd->SetDefaultValue("","Default");

  bb = base+"/removeProcess";
  pRemove = new GateUIcmdWith2String(bb,this);
  guidance = "Disable processes";
  pRemove->SetGuidance(guidance);
  pRemove->SetParameterName("Process","Particle or Group of particles",false,true);
  pRemove->SetDefaultValue("","Default");

  bb = base+"/processList";
  pList = new GateUIcmdWith2String(bb,this);
  guidance = "List of processes";
  pList->SetGuidance(guidance);
  pList->SetParameterName("State","Particle",true, true);
  pList->SetDefaultValue("Available","All");
  pList->SetCandidates("Available Enabled Initialized","");

  bb = base+"/print";
  pPrint = new G4UIcmdWithAString(bb,this);
  guidance = "Print the physics list";
  pPrint->SetGuidance(guidance);
  pPrint->SetParameterName("File name",false);
  pPrint->SetCandidates("");

  bb = base+"/init";
  pInit = new G4UIcmdWithoutParameter(bb,this);
  guidance = "Physics list Initialisation";
  pInit->SetGuidance(guidance);

  // Cuts messengers
  bb = base+"/displayCuts";
  pCutInMaterial = new G4UIcmdWithoutParameter(bb,this);
  guidance = "Print cuts in volumes";
  pCutInMaterial->SetGuidance(guidance);

  bb = base+"/Gamma/SetCutInRegion";
  gammaCutCmd = new G4UIcmdWithAString(bb,this);
  gammaCutCmd->SetGuidance("Set gamma production cut for a given region (two parameters 'regionName' and 'cutValue')");

  bb = base+"/Electron/SetCutInRegion";
  electronCutCmd = new G4UIcmdWithAString(bb,this);
  electronCutCmd->SetGuidance("Set electron production cut for a given region (two parameters 'regionName' and 'cutValue')");

  bb = base+"/Positron/SetCutInRegion";
  positronCutCmd = new G4UIcmdWithAString(bb,this);
  positronCutCmd->SetGuidance("Set positron production cut for a given region (two parameters 'regionName' and 'cutValue')");

  bb = base+"/Proton/SetCutInRegion";
  protonCutCmd = new G4UIcmdWithAString(bb,this);
  protonCutCmd->SetGuidance("Set proton production cut for a given region (two parameters 'regionName' and 'cutValue')");

  bb = base+"/SetMaxStepSizeInRegion";
  pMaxStepSizeCmd = new G4UIcmdWithAString(bb,this);
  pMaxStepSizeCmd->SetGuidance("Set the maximum step size for a given region (two parameters 'regionName' and 'cutValue') YOU ALSO NEED TO SET ActivateStepLimiter");

  bb = base+"/SetMaxToFInRegion";
  pMaxToFCmd = new G4UIcmdWithAString(bb,this);
  pMaxToFCmd->SetGuidance("Set the maximum time of flight for a given region (two parameters 'regionName' and 'cutValue') YOU ALSO NEED TO SET ActivateSpecialCuts");

  bb = base+"/SetMinKineticEnergyInRegion";
  pMinKineticEnergyCmd = new G4UIcmdWithAString(bb,this);
  pMinKineticEnergyCmd->SetGuidance("Set the minimum energy of the track for a given region (two parameters 'regionName' and 'cutValue') YOU ALSO NEED TO SET ActivateSpecialCuts");

  bb = base+"/SetMaxTrackLengthInRegion";
  pMaxTrackLengthCmd = new G4UIcmdWithAString(bb,this);
  pMaxTrackLengthCmd->SetGuidance("Set the maximum length of the track for a given region (two parameters 'regionName' and 'cutValue') YOU ALSO NEED TO SET ActivateSpecialCuts");

  bb = base+"/SetMinRemainingRangeInRegion";
  pMinRemainingRangeCmd = new G4UIcmdWithAString(bb,this);
  pMinRemainingRangeCmd->SetGuidance("Set the minimum remaining range of the track for a given region (two parameters 'regionName' and 'cutValue') YOU ALSO NEED TO SET ActivateSpecialCuts");

  bb = base+"/ActivateStepLimiter";
  pActivateStepLimiterCmd = new G4UIcmdWithAString(bb,this);
  pActivateStepLimiterCmd->SetGuidance("Activate step limiter for a given particle");

  bb = base+"/ActivateSpecialCuts";
  pActivateSpecialCutsCmd = new G4UIcmdWithAString(bb,this);
  pActivateSpecialCutsCmd->SetGuidance("Activate special cuts for a given particle");

  // options messengers	G4ReferenceManual5.2
  bb = base+"/setDEDXBinning";
  pSetDEDXBinning = new G4UIcmdWithAnInteger(bb,this);
  guidance = "Set DEDXBinning for Standard EM Processes";
  pSetDEDXBinning->SetGuidance(guidance);

  bb = base+"/setLambdaBinning";
  pSetLambdaBinning = new G4UIcmdWithAnInteger(bb,this);
  guidance = "Set LambdaBinning for Standard EM Processes";
  pSetLambdaBinning->SetGuidance(guidance);

  bb = base+"/setEMin";
  pSetEMin = new G4UIcmdWithADoubleAndUnit(bb,this);
  guidance = "Set EMin for Standard EM Processes";
  pSetEMin->SetGuidance(guidance);

  bb = base+"/setEMax";
  pSetEMax = new G4UIcmdWithADoubleAndUnit(bb,this);
  guidance = "Set EMax for Standard EM Processes";
  pSetEMax->SetGuidance(guidance);

  bb = base+"/setSplineFlag";
  pSetSplineFlag = new G4UIcmdWithABool(bb,this);
  guidance = "Set SplineFlag for Standard EM Processes";
  pSetSplineFlag->SetGuidance(guidance);

<<<<<<< HEAD
  bb = base+"/addAtomDeexcitation";
  pAddAtomDeexcitation = new G4UIcommand(bb,this);
  guidance = "Add atom deexcitation into the energy loss table manager";
  pAddAtomDeexcitation->SetGuidance(guidance);
  
  // Command to call G4 Physics List builders
  bb = base+"/addPhysicsList";
  pAddPhysicsList = new G4UIcmdWithAString(bb,this);
  guidance = "Select a Geant4 Physic List builder";
  pAddPhysicsList->SetGuidance(guidance);
  pAddPhysicsList->SetParameterName("Builder name",false);

  // To set the low edge energy 
  bb = base+"/SetEnergyRangeMinLimit";
  pEnergyRangeMinLimitCmd = new G4UIcmdWithADoubleAndUnit(bb,this);  
  double low = G4ProductionCutsTable::GetProductionCutsTable()->GetLowEdgeEnergy();
  double high= G4ProductionCutsTable::GetProductionCutsTable()->GetHighEdgeEnergy();
  G4String guid = "Set the minimum limit of the Energy range. Default are [";
  guid += G4BestUnit(low,"Energy");
  guid += " ";
  guid += G4BestUnit(high, "Energy");
  guid += "]";
  pEnergyRangeMinLimitCmd->SetGuidance(guid);  
  
=======
>>>>>>> 4534fc6d
  // Mu Handler commands
  bb = base+"/MuHandler/setElementFolderName";
  pMuHandlerUsePrecalculatedElements = new G4UIcmdWithAString(bb,this);
  guidance = "Point the folder where the Mu and Muen files per elements are stored";
  pMuHandlerUsePrecalculatedElements->SetGuidance(guidance);

  bb = base+"/MuHandler/setEMin";
  pMuHandlerSetEMin = new G4UIcmdWithADoubleAndUnit(bb,this);
  guidance = "Set minimal energy for attenuation and energy-absorption coefficients simulation";
  pMuHandlerSetEMin->SetGuidance(guidance);

  bb = base+"/MuHandler/setEMax";
  pMuHandlerSetEMax = new G4UIcmdWithADoubleAndUnit(bb,this);
  guidance = "Set maximum energy for attenuation and energy-absorption coefficients simulation";
  pMuHandlerSetEMax->SetGuidance(guidance);

  bb = base+"/MuHandler/setENumber";
  pMuHandlerSetENumber = new G4UIcmdWithAnInteger(bb,this);
  guidance = "Set number of energies for attenuation and energy-absorption coefficients simulation";
  pMuHandlerSetENumber->SetGuidance(guidance);

  bb = base+"/MuHandler/setAtomicShellEMin";
  pMuHandlerSetAtomicShellEMin = new G4UIcmdWithADoubleAndUnit(bb,this);
  guidance = "Set atomic shell minimal energy";
  pMuHandlerSetAtomicShellEMin->SetGuidance(guidance);

  bb = base+"/MuHandler/setPrecision";
  pMuHandlerSetPrecision = new G4UIcmdWithADouble(bb,this);
  guidance = "Set precision to be reached in %";
  pMuHandlerSetPrecision->SetGuidance(guidance);

  bb = base+"/addAtomDeexcitation";
  pAddAtomDeexcitation = new G4UIcommand(bb,this);
  guidance = "Add atom deexcitation into the energy loss table manager";
  pAddAtomDeexcitation->SetGuidance(guidance);

  // Command to call G4 Physics List builders
  bb = base+"/addPhysicsList";
  pAddPhysicsList = new G4UIcmdWithAString(bb,this);
  guidance = "Select a Geant4 Physic List builder";
  pAddPhysicsList->SetGuidance(guidance);
  pAddPhysicsList->SetParameterName("Builder name",false);

  // To set the low edge energy
  bb = base+"/SetEnergyRangeMinLimit";
  pEnergyRangeMinLimitCmd = new G4UIcmdWithADoubleAndUnit(bb,this);
  double low = G4ProductionCutsTable::GetProductionCutsTable()->GetLowEdgeEnergy();
  double high= G4ProductionCutsTable::GetProductionCutsTable()->GetHighEdgeEnergy();
  G4String guid = "Set the minimum limit of the Energy range. Default are [";
  guid += G4BestUnit(low,"Energy");
  guid += " ";
  guid += G4BestUnit(high, "Energy");
  guid += "]";
  pEnergyRangeMinLimitCmd->SetGuidance(guid);

}
//----------------------------------------------------------------------------------------

//----------------------------------------------------------------------------------------
void GatePhysicsListMessenger::SetNewValue(G4UIcommand* command, G4String param)
{
  // Cut for regions
  if (command == gammaCutCmd || command == electronCutCmd || command == positronCutCmd || command == protonCutCmd ||
      command == pMaxStepSizeCmd || command == pMaxToFCmd || command == pMinKineticEnergyCmd || command == pMaxTrackLengthCmd || command == pMinRemainingRangeCmd)	{
    G4String regionName;
    double cutValue;
    GetStringAndValueFromCommand(command, param, regionName, cutValue);
    if (command == gammaCutCmd) { pPhylist->SetCutInRegion("gamma", regionName, cutValue); }
    if (command == electronCutCmd) { pPhylist->SetCutInRegion("e-", regionName, cutValue); }
    if (command == positronCutCmd) { pPhylist->SetCutInRegion("e+", regionName, cutValue); }
<<<<<<< HEAD
    if (command == protonCutCmd) { pPhylist->SetCutInRegion("proton", regionName, cutValue);} 
=======
    if (command == protonCutCmd) { pPhylist->SetCutInRegion("proton", regionName, cutValue);}
>>>>>>> 4534fc6d

    if (command == pMaxStepSizeCmd) pPhylist->SetSpecialCutInRegion("MaxStepSize", regionName, cutValue);
    if (command == pMaxToFCmd) pPhylist->SetSpecialCutInRegion("MaxToF", regionName, cutValue);
    if (command == pMinKineticEnergyCmd) pPhylist->SetSpecialCutInRegion("MinKineticEnergy", regionName, cutValue);
    if (command == pMaxTrackLengthCmd) pPhylist->SetSpecialCutInRegion("MaxTrackLength", regionName, cutValue);
    if (command == pMinRemainingRangeCmd) pPhylist->SetSpecialCutInRegion("MinRemainingRange", regionName, cutValue);  }

  if (command == pActivateStepLimiterCmd) pPhylist->mListOfStepLimiter.push_back(param);
  if (command ==pActivateSpecialCutsCmd) pPhylist->mListOfG4UserSpecialCut.push_back(param);

  // processes
  if (command == pInit)
<<<<<<< HEAD
    { 
=======
    {
>>>>>>> 4534fc6d
      if (nInit!=0)
        {
          GateWarning("Physic List already initialized\n");
          return;
        }
      nInit++;
      pPhylist->ConstructProcess();
      return;
    }

  if (command == pPrint)
    {
      char par1[30];
      std::istringstream is(param);
      is >> par1;
      pPhylist->Write(par1);
    }

  if (command == pCutInMaterial)
    {
      pPhylist->GetCuts();
    }

  char par1[30];
  char par2[30];
  std::istringstream is(param);
  is >> par1 >> par2;
<<<<<<< HEAD
  
=======

>>>>>>> 4534fc6d
  if (command == pList)
    {
      pPhylist->Print(par1,par2);
    }
  else
    {
      if (command == pRemove)
        {
          if (nInit!=0)
            {
              GateWarning("Physic List already initialized: you can't remove process\n");
              return;
            }
          pPhylist->RemoveProcesses(par1,par2);
        }
      if (command == pAdd)
        {
          if (nInit!=0)
            {
              GateWarning("Physic List already initialized: you can't add process\n");
              return;
            }
          pPhylist->AddProcesses(par1,par2);
        }
    }

  // options for EM standard
  if (command == pSetDEDXBinning) {
    int nbBins = pSetDEDXBinning->GetNewIntValue(param);
    pPhylist->SetOptDEDXBinning(nbBins);
    GateMessage("Physic", 1, "(EM Options) DEDXBinning set to "<<nbBins<<" bins. DEDXBinning defaut Value 84."<<G4endl);
  }
  if (command == pSetLambdaBinning) {
    int nbBins = pSetLambdaBinning->GetNewIntValue(param);
    pPhylist->SetOptLambdaBinning(nbBins);
    GateMessage("Physic", 1, "(EM Options) LambdaBinning set to "<<nbBins<<" bins. LambdaBinning defaut Value 84."<<G4endl);
  }
  if (command == pSetEMin) {
    double val = pSetEMin->GetNewDoubleValue(param);
    pPhylist->SetOptEMin(val);
    GateMessage("Physic", 1, "(EM Options) Min Energy set to "<<G4BestUnit(val,"Energy")<<". MinEnergy defaut Value 0.1keV."<<G4endl);
  }
  if (command == pSetEMax) {
    double val = pSetEMax->GetNewDoubleValue(param);
    pPhylist->SetOptEMax(val);
    GateMessage("Physic", 1, "(EM Options) Max Energy set to "<<G4BestUnit(val,"Energy")<<". MaxEnergy defaut Value 100TeV."<<G4endl);
  }
  if (command == pSetSplineFlag) {
    G4bool flag = pSetSplineFlag->GetNewBoolValue(param);
    pPhylist->SetOptSplineFlag(flag);
    GateMessage("Physic", 1, "(EM Options) Spline Falg set to "<<flag<<". Spline Flag defaut 1."<<G4endl);
  }

  if (command == pAddAtomDeexcitation) {
    pPhylist->AddAtomDeexcitation();
    GateMessage("Physic", 1, "Atom Deexcitation process has been added into the energy loss table manager"<<G4endl);
  }
  
  // Command to call G4 Physics List builders 
  if (command == pAddPhysicsList) {
    pPhylist->ConstructPhysicsList(param);
  }
  if (command == pEnergyRangeMinLimitCmd) {
    double val = pEnergyRangeMinLimitCmd->GetNewDoubleValue(param);
    pPhylist->SetEnergyRangeMinLimit(val);
    GateMessage("Physic", 1, "Min Energy range set to "<<G4BestUnit(val,"Energy") << G4endl);
  }

  // Mu Handler commands
  if (command == pMuHandlerUsePrecalculatedElements){
    nMuHandler->SetElementsFolderName(param);
  }
  if(command == pMuHandlerSetEMin){
    double val = pMuHandlerSetEMin->GetNewDoubleValue(param);
    nMuHandler->SetEMin(val);
    GateMessage("Physic", 1, "(MuHandler Options) Min Energy set to "<<G4BestUnit(val,"Energy")<<". MinEnergy defaut Value: 250 eV."<<G4endl);
  }
  if(command == pMuHandlerSetEMax){
    double val = pMuHandlerSetEMax->GetNewDoubleValue(param);
    nMuHandler->SetEMax(val);
    GateMessage("Physic", 1, "(MuHandler Options) Max Energy set to "<<G4BestUnit(val,"Energy")<<". MaxEnergy defaut Value: 1 MeV."<<G4endl);
  }
  if(command == pMuHandlerSetENumber){
    int nbVal = pMuHandlerSetENumber->GetNewIntValue(param);
    nMuHandler->SetENumber(nbVal);
    GateMessage("Physic", 1, "(MuHandler Options) ENumber set to "<<nbVal<<" values. ENumber defaut Value: 25 between 250 eV and 1 MeV (logscale)."<<G4endl);
  }
  if(command == pMuHandlerSetAtomicShellEMin){
    double val = pMuHandlerSetAtomicShellEMin->GetNewDoubleValue(param);
    nMuHandler->SetAtomicShellEMin(val);
    GateMessage("Physic", 1, "(MuHandler Options) Min Energy for atomic shell set to "<<G4BestUnit(val,"Energy")<<". MinEnergy defaut Value: 250 eV."<<G4endl);
  }
  if(command == pMuHandlerSetPrecision){
    double val = pMuHandlerSetPrecision->GetNewDoubleValue(param);
    nMuHandler->SetPrecision(val);
    GateMessage("Physic", 1, "(MuHandler Options) Precision set to "<<val<<". Precision defaut Value: 0.01"<<G4endl);
  }

  if (command == pAddAtomDeexcitation) {
    pPhylist->AddAtomDeexcitation();
    GateMessage("Physic", 1, "Atom Deexcitation process has been added into the energy loss table manager"<<G4endl);
  }

  // Command to call G4 Physics List builders
  if (command == pAddPhysicsList) {
    pPhylist->ConstructPhysicsList(param);
  }
  if (command == pEnergyRangeMinLimitCmd) {
    double val = pEnergyRangeMinLimitCmd->GetNewDoubleValue(param);
    pPhylist->SetEnergyRangeMinLimit(val);
    GateMessage("Physic", 1, "Min Energy range set to "<<G4BestUnit(val,"Energy") << G4endl);
  }

}
//----------------------------------------------------------------------------------------


//----------------------------------------------------------------------------------------
G4double GatePhysicsListMessenger::ScaleValue(G4double value,G4String unit)
{
  double res = 0.;
  if (unit=="eV")  res = value *  eV;
  if (unit=="keV") res = value * keV;
  if (unit=="MeV") res = value * MeV;
  if (unit=="GeV") res = value * GeV;

  return res;
}
//----------------------------------------------------------------------------------------

#endif /* end #define GATEPHYSICSLISTMESSENGER_CC */<|MERGE_RESOLUTION|>--- conflicted
+++ resolved
@@ -51,8 +51,6 @@
   delete pSetEMin;
   delete pSetEMax;
   delete pSetSplineFlag;
-  delete pAddAtomDeexcitation;
-  delete pAddPhysicsList;
 
   delete pMuHandlerUsePrecalculatedElements;
   delete pMuHandlerSetEMin;
@@ -180,33 +178,6 @@
   guidance = "Set SplineFlag for Standard EM Processes";
   pSetSplineFlag->SetGuidance(guidance);
 
-<<<<<<< HEAD
-  bb = base+"/addAtomDeexcitation";
-  pAddAtomDeexcitation = new G4UIcommand(bb,this);
-  guidance = "Add atom deexcitation into the energy loss table manager";
-  pAddAtomDeexcitation->SetGuidance(guidance);
-  
-  // Command to call G4 Physics List builders
-  bb = base+"/addPhysicsList";
-  pAddPhysicsList = new G4UIcmdWithAString(bb,this);
-  guidance = "Select a Geant4 Physic List builder";
-  pAddPhysicsList->SetGuidance(guidance);
-  pAddPhysicsList->SetParameterName("Builder name",false);
-
-  // To set the low edge energy 
-  bb = base+"/SetEnergyRangeMinLimit";
-  pEnergyRangeMinLimitCmd = new G4UIcmdWithADoubleAndUnit(bb,this);  
-  double low = G4ProductionCutsTable::GetProductionCutsTable()->GetLowEdgeEnergy();
-  double high= G4ProductionCutsTable::GetProductionCutsTable()->GetHighEdgeEnergy();
-  G4String guid = "Set the minimum limit of the Energy range. Default are [";
-  guid += G4BestUnit(low,"Energy");
-  guid += " ";
-  guid += G4BestUnit(high, "Energy");
-  guid += "]";
-  pEnergyRangeMinLimitCmd->SetGuidance(guid);  
-  
-=======
->>>>>>> 4534fc6d
   // Mu Handler commands
   bb = base+"/MuHandler/setElementFolderName";
   pMuHandlerUsePrecalculatedElements = new G4UIcmdWithAString(bb,this);
@@ -277,11 +248,7 @@
     if (command == gammaCutCmd) { pPhylist->SetCutInRegion("gamma", regionName, cutValue); }
     if (command == electronCutCmd) { pPhylist->SetCutInRegion("e-", regionName, cutValue); }
     if (command == positronCutCmd) { pPhylist->SetCutInRegion("e+", regionName, cutValue); }
-<<<<<<< HEAD
-    if (command == protonCutCmd) { pPhylist->SetCutInRegion("proton", regionName, cutValue);} 
-=======
     if (command == protonCutCmd) { pPhylist->SetCutInRegion("proton", regionName, cutValue);}
->>>>>>> 4534fc6d
 
     if (command == pMaxStepSizeCmd) pPhylist->SetSpecialCutInRegion("MaxStepSize", regionName, cutValue);
     if (command == pMaxToFCmd) pPhylist->SetSpecialCutInRegion("MaxToF", regionName, cutValue);
@@ -294,11 +261,7 @@
 
   // processes
   if (command == pInit)
-<<<<<<< HEAD
-    { 
-=======
     {
->>>>>>> 4534fc6d
       if (nInit!=0)
         {
           GateWarning("Physic List already initialized\n");
@@ -326,11 +289,7 @@
   char par2[30];
   std::istringstream is(param);
   is >> par1 >> par2;
-<<<<<<< HEAD
-  
-=======
-
->>>>>>> 4534fc6d
+
   if (command == pList)
     {
       pPhylist->Print(par1,par2);
@@ -384,21 +343,6 @@
     GateMessage("Physic", 1, "(EM Options) Spline Falg set to "<<flag<<". Spline Flag defaut 1."<<G4endl);
   }
 
-  if (command == pAddAtomDeexcitation) {
-    pPhylist->AddAtomDeexcitation();
-    GateMessage("Physic", 1, "Atom Deexcitation process has been added into the energy loss table manager"<<G4endl);
-  }
-  
-  // Command to call G4 Physics List builders 
-  if (command == pAddPhysicsList) {
-    pPhylist->ConstructPhysicsList(param);
-  }
-  if (command == pEnergyRangeMinLimitCmd) {
-    double val = pEnergyRangeMinLimitCmd->GetNewDoubleValue(param);
-    pPhylist->SetEnergyRangeMinLimit(val);
-    GateMessage("Physic", 1, "Min Energy range set to "<<G4BestUnit(val,"Energy") << G4endl);
-  }
-
   // Mu Handler commands
   if (command == pMuHandlerUsePrecalculatedElements){
     nMuHandler->SetElementsFolderName(param);
