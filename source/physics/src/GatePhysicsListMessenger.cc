/*----------------------
  GATE version name: gate_v6

  Copyright (C): OpenGATE Collaboration

  This software is distributed under the terms
  of the GNU Lesser General  Public Licence (LGPL)
  See GATE/LICENSE.txt for further details
  ----------------------*/

#ifndef GATEPHYSICSLISTMESSENGER_CC
#define GATEPHYSICSLISTMESSENGER_CC

#include "GatePhysicsList.hh"
#include "GatePhysicsListMessenger.hh"
#include "GateMiscFunctions.hh"

//----------------------------------------------------------------------------------------
GatePhysicsListMessenger::GatePhysicsListMessenger(GatePhysicsList * pl)
  :pPhylist(pl)
{
  nInit = 0;
  nEMStdOpt = 0;
  nMuHandler = GateMaterialMuHandler::GetInstance();
}
//----------------------------------------------------------------------------------------


//----------------------------------------------------------------------------------------
GatePhysicsListMessenger::~GatePhysicsListMessenger()
{   
  delete pList;
  delete pRemove;
  delete pAdd;
  delete pInit;
  delete pPrint;
  delete pCutInMaterial;
  delete electronCutCmd;
  delete gammaCutCmd;
  delete positronCutCmd;
  delete protonCutCmd;
  delete pMaxStepSizeCmd;
  delete pMaxTrackLengthCmd;
  delete pMaxToFCmd;
  delete pMinKineticEnergyCmd;
  delete pMinRemainingRangeCmd;
  delete pActivateStepLimiterCmd;
  delete pActivateSpecialCutsCmd;
  delete pSetDEDXBinning;
  delete pSetLambdaBinning;
  delete pSetEMin;
  delete pSetEMax;
  delete pSetSplineFlag;
<<<<<<< HEAD

  delete pMuHandlerUsePrecalculatedElements;
  delete pMuHandlerSetEMin;
  delete pMuHandlerSetEMax;
  delete pMuHandlerSetENumber;
  delete pMuHandlerSetAtomicShellEMin;
  delete pMuHandlerSetPrecision;
=======
  delete pAddAtomDeexcitation;
  delete pAddPhysicsList;
>>>>>>> f72bf44b
}
//----------------------------------------------------------------------------------------


//----------------------------------------------------------------------------------------
void GatePhysicsListMessenger::BuildCommands(G4String base)
{
  G4String bb = base+"/addProcess";
  pAdd = new GateUIcmdWith2String(bb,this);
  G4String guidance = "Enable processes";
  pAdd->SetGuidance(guidance);
  pAdd->SetParameterName("Process","Particle or Group of particles",false,true);
  pAdd->SetDefaultValue("","Default");

  bb = base+"/removeProcess";
  pRemove = new GateUIcmdWith2String(bb,this);
  guidance = "Disable processes";
  pRemove->SetGuidance(guidance);
  pRemove->SetParameterName("Process","Particle or Group of particles",false,true);
  pRemove->SetDefaultValue("","Default");

  bb = base+"/processList";
  pList = new GateUIcmdWith2String(bb,this);
  guidance = "List of processes";
  pList->SetGuidance(guidance);
  pList->SetParameterName("State","Particle",true, true);
  pList->SetDefaultValue("Available","All");
  pList->SetCandidates("Available Enabled Initialized","");

  bb = base+"/print";
  pPrint = new G4UIcmdWithAString(bb,this);
  guidance = "Print the physics list";
  pPrint->SetGuidance(guidance);
  pPrint->SetParameterName("File name",false);
  pPrint->SetCandidates("");

  bb = base+"/init";
  pInit = new G4UIcmdWithoutParameter(bb,this);
  guidance = "Physics list Initialisation";
  pInit->SetGuidance(guidance); 

  // Cuts messengers
  bb = base+"/displayCuts";
  pCutInMaterial = new G4UIcmdWithoutParameter(bb,this);
  guidance = "Print cuts in volumes";
  pCutInMaterial->SetGuidance(guidance);

  bb = base+"/Gamma/SetCutInRegion";
  gammaCutCmd = new G4UIcmdWithAString(bb,this);  
  gammaCutCmd->SetGuidance("Set gamma production cut for a given region (two parameters 'regionName' and 'cutValue')");
  
  bb = base+"/Electron/SetCutInRegion";
  electronCutCmd = new G4UIcmdWithAString(bb,this);  
  electronCutCmd->SetGuidance("Set electron production cut for a given region (two parameters 'regionName' and 'cutValue')");
  
  bb = base+"/Positron/SetCutInRegion";
  positronCutCmd = new G4UIcmdWithAString(bb,this);  
  positronCutCmd->SetGuidance("Set positron production cut for a given region (two parameters 'regionName' and 'cutValue')");
  
  bb = base+"/Proton/SetCutInRegion";
  protonCutCmd = new G4UIcmdWithAString(bb,this);  
  protonCutCmd->SetGuidance("Set proton production cut for a given region (two parameters 'regionName' and 'cutValue')");
  
  bb = base+"/SetMaxStepSizeInRegion";
  pMaxStepSizeCmd = new G4UIcmdWithAString(bb,this);  
  pMaxStepSizeCmd->SetGuidance("Set the maximum step size for a given region (two parameters 'regionName' and 'cutValue') YOU ALSO NEED TO SET ActivateStepLimiter");

  bb = base+"/SetMaxToFInRegion";
  pMaxToFCmd = new G4UIcmdWithAString(bb,this);  
  pMaxToFCmd->SetGuidance("Set the maximum time of flight for a given region (two parameters 'regionName' and 'cutValue') YOU ALSO NEED TO SET ActivateSpecialCuts");

  bb = base+"/SetMinKineticEnergyInRegion";
  pMinKineticEnergyCmd = new G4UIcmdWithAString(bb,this);  
  pMinKineticEnergyCmd->SetGuidance("Set the minimum energy of the track for a given region (two parameters 'regionName' and 'cutValue') YOU ALSO NEED TO SET ActivateSpecialCuts");

  bb = base+"/SetMaxTrackLengthInRegion";
  pMaxTrackLengthCmd = new G4UIcmdWithAString(bb,this);  
  pMaxTrackLengthCmd->SetGuidance("Set the maximum length of the track for a given region (two parameters 'regionName' and 'cutValue') YOU ALSO NEED TO SET ActivateSpecialCuts");

  bb = base+"/SetMinRemainingRangeInRegion";
  pMinRemainingRangeCmd = new G4UIcmdWithAString(bb,this);  
  pMinRemainingRangeCmd->SetGuidance("Set the minimum remaining range of the track for a given region (two parameters 'regionName' and 'cutValue') YOU ALSO NEED TO SET ActivateSpecialCuts");

  bb = base+"/ActivateStepLimiter";
  pActivateStepLimiterCmd = new G4UIcmdWithAString(bb,this);  
  pActivateStepLimiterCmd->SetGuidance("Activate step limiter for a given particle");

  bb = base+"/ActivateSpecialCuts";
  pActivateSpecialCutsCmd = new G4UIcmdWithAString(bb,this);  
  pActivateSpecialCutsCmd->SetGuidance("Activate special cuts for a given particle");

  // options messengers	G4ReferenceManual5.2
  bb = base+"/setDEDXBinning";
  pSetDEDXBinning = new G4UIcmdWithAnInteger(bb,this);
  guidance = "Set DEDXBinning for Standard EM Processes";
  pSetDEDXBinning->SetGuidance(guidance);

  bb = base+"/setLambdaBinning";
  pSetLambdaBinning = new G4UIcmdWithAnInteger(bb,this);
  guidance = "Set LambdaBinning for Standard EM Processes";
  pSetLambdaBinning->SetGuidance(guidance);

  bb = base+"/setEMin";
  pSetEMin = new G4UIcmdWithADoubleAndUnit(bb,this);
  guidance = "Set EMin for Standard EM Processes";
  pSetEMin->SetGuidance(guidance);

  bb = base+"/setEMax";
  pSetEMax = new G4UIcmdWithADoubleAndUnit(bb,this);
  guidance = "Set EMax for Standard EM Processes";
  pSetEMax->SetGuidance(guidance);

  bb = base+"/setSplineFlag";
  pSetSplineFlag = new G4UIcmdWithABool(bb,this);
  guidance = "Set SplineFlag for Standard EM Processes";
  pSetSplineFlag->SetGuidance(guidance);

<<<<<<< HEAD

  
  // Mu Handler commands
  bb = base+"/MuHandler/setElementFolderName";
  pMuHandlerUsePrecalculatedElements = new G4UIcmdWithAString(bb,this);
  guidance = "Point the folder where the Mu and Muen files per elements are stored";
  pMuHandlerUsePrecalculatedElements->SetGuidance(guidance);
  
  bb = base+"/MuHandler/setEMin";
  pMuHandlerSetEMin = new G4UIcmdWithADoubleAndUnit(bb,this);
  guidance = "Set minimal energy for attenuation and energy-absorption coefficients simulation";
  pMuHandlerSetEMin->SetGuidance(guidance);

  bb = base+"/MuHandler/setEMax";
  pMuHandlerSetEMax = new G4UIcmdWithADoubleAndUnit(bb,this);
  guidance = "Set maximum energy for attenuation and energy-absorption coefficients simulation";
  pMuHandlerSetEMax->SetGuidance(guidance);
  
  bb = base+"/MuHandler/setENumber";
  pMuHandlerSetENumber = new G4UIcmdWithAnInteger(bb,this);
  guidance = "Set number of energies for attenuation and energy-absorption coefficients simulation";
  pMuHandlerSetENumber->SetGuidance(guidance);
  
  bb = base+"/MuHandler/setAtomicShellEMin";
  pMuHandlerSetAtomicShellEMin = new G4UIcmdWithADoubleAndUnit(bb,this);
  guidance = "Set atomic shell minimal energy";
  pMuHandlerSetAtomicShellEMin->SetGuidance(guidance);
  
  bb = base+"/MuHandler/setPrecision";
  pMuHandlerSetPrecision = new G4UIcmdWithADouble(bb,this);
  guidance = "Set precision to be reached in %";
  pMuHandlerSetPrecision->SetGuidance(guidance);
=======
  bb = base+"/addAtomDeexcitation";
  pAddAtomDeexcitation = new G4UIcommand(bb,this);
  guidance = "Add atom deexcitation into the energy loss table manager";
  pAddAtomDeexcitation->SetGuidance(guidance);
  
  // Command to call G4 Physics List builders
  bb = base+"/addPhysicsList";
  pAddPhysicsList = new G4UIcmdWithAString(bb,this);
  guidance = "Select a Geant4 Physic List builder";
  pAddPhysicsList->SetGuidance(guidance);
  pAddPhysicsList->SetParameterName("Builder name",false);

  // To set the low edge energy 
  bb = base+"/SetEnergyRangeMinLimit";
  pEnergyRangeMinLimitCmd = new G4UIcmdWithADoubleAndUnit(bb,this);  
  double low = G4ProductionCutsTable::GetProductionCutsTable()->GetLowEdgeEnergy();
  double high= G4ProductionCutsTable::GetProductionCutsTable()->GetHighEdgeEnergy();
  G4String guid = "Set the minimum limit of the Energy range. Default are [";
  guid += G4BestUnit(low,"Energy");
  guid += " ";
  guid += G4BestUnit(high, "Energy");
  guid += "]";
  pEnergyRangeMinLimitCmd->SetGuidance(guid);  
>>>>>>> f72bf44b
}
//----------------------------------------------------------------------------------------

//----------------------------------------------------------------------------------------
void GatePhysicsListMessenger::SetNewValue(G4UIcommand* command, G4String param)
{
  // Cut for regions
  if (command == gammaCutCmd || command == electronCutCmd || command == positronCutCmd || command == protonCutCmd ||
      command == pMaxStepSizeCmd || command == pMaxToFCmd || command == pMinKineticEnergyCmd || command == pMaxTrackLengthCmd || command == pMinRemainingRangeCmd)	{
    G4String regionName;
    double cutValue;
    GetStringAndValueFromCommand(command, param, regionName, cutValue);
    if (command == gammaCutCmd) { pPhylist->SetCutInRegion("gamma", regionName, cutValue); }
    if (command == electronCutCmd) { pPhylist->SetCutInRegion("e-", regionName, cutValue); }
    if (command == positronCutCmd) { pPhylist->SetCutInRegion("e+", regionName, cutValue); }
    if (command == protonCutCmd) { pPhylist->SetCutInRegion("proton", regionName, cutValue);} 

    if (command == pMaxStepSizeCmd) pPhylist->SetSpecialCutInRegion("MaxStepSize", regionName, cutValue);
    if (command == pMaxToFCmd) pPhylist->SetSpecialCutInRegion("MaxToF", regionName, cutValue);
    if (command == pMinKineticEnergyCmd) pPhylist->SetSpecialCutInRegion("MinKineticEnergy", regionName, cutValue);
    if (command == pMaxTrackLengthCmd) pPhylist->SetSpecialCutInRegion("MaxTrackLength", regionName, cutValue);
    if (command == pMinRemainingRangeCmd) pPhylist->SetSpecialCutInRegion("MinRemainingRange", regionName, cutValue);  }

  if (command == pActivateStepLimiterCmd) pPhylist->mListOfStepLimiter.push_back(param);
  if (command ==pActivateSpecialCutsCmd) pPhylist->mListOfG4UserSpecialCut.push_back(param);

  // processes
  if (command == pInit)
    { 
      if (nInit!=0)
        {
          GateWarning("Physic List already initialized\n");
          return;
        }
      nInit++;
      pPhylist->ConstructProcess();
      return;
    }

  if (command == pPrint)
    {
      char par1[30];
      std::istringstream is(param);
      is >> par1;
      pPhylist->Write(par1);
    }

  if (command == pCutInMaterial)
    {
      pPhylist->GetCuts();
    }

  char par1[30];
  char par2[30];
  std::istringstream is(param);
  is >> par1 >> par2;
  
  if (command == pList)
    {
      pPhylist->Print(par1,par2);
    }
  else
    {
      if (command == pRemove)
        {
          if (nInit!=0)
            {
              GateWarning("Physic List already initialized: you can't remove process\n");
              return;
            }
          pPhylist->RemoveProcesses(par1,par2);
        }    
      if (command == pAdd)
        {
          if (nInit!=0)
            {
              GateWarning("Physic List already initialized: you can't add process\n");
              return;
            } 
          pPhylist->AddProcesses(par1,par2);
        }
    }

  // options for EM standard
  if (command == pSetDEDXBinning) {
    int nbBins = pSetDEDXBinning->GetNewIntValue(param);
    pPhylist->SetOptDEDXBinning(nbBins);
    GateMessage("Physic", 1, "(EM Options) DEDXBinning set to "<<nbBins<<" bins. DEDXBinning defaut Value 84."<<G4endl);
  }
  if (command == pSetLambdaBinning) {
    int nbBins = pSetLambdaBinning->GetNewIntValue(param);
    pPhylist->SetOptLambdaBinning(nbBins);
    GateMessage("Physic", 1, "(EM Options) LambdaBinning set to "<<nbBins<<" bins. LambdaBinning defaut Value 84."<<G4endl);
  }
  if (command == pSetEMin) {
    double val = pSetEMin->GetNewDoubleValue(param);
    pPhylist->SetOptEMin(val);
    GateMessage("Physic", 1, "(EM Options) Min Energy set to "<<G4BestUnit(val,"Energy")<<". MinEnergy defaut Value 0.1keV."<<G4endl);
  }
  if (command == pSetEMax) {
    double val = pSetEMax->GetNewDoubleValue(param);
    pPhylist->SetOptEMax(val);
    GateMessage("Physic", 1, "(EM Options) Max Energy set to "<<G4BestUnit(val,"Energy")<<". MaxEnergy defaut Value 100TeV."<<G4endl);
  }
  if (command == pSetSplineFlag) {
    G4bool flag = pSetSplineFlag->GetNewBoolValue(param);
    pPhylist->SetOptSplineFlag(flag);
    GateMessage("Physic", 1, "(EM Options) Spline Falg set to "<<flag<<". Spline Flag defaut 1."<<G4endl);
  }

<<<<<<< HEAD
  // Mu Handler commands
  if (command == pMuHandlerUsePrecalculatedElements){
    nMuHandler->SetElementsFolderName(param);
  }
  if(command == pMuHandlerSetEMin){
    double val = pMuHandlerSetEMin->GetNewDoubleValue(param);
    nMuHandler->SetEMin(val);
    GateMessage("Physic", 1, "(MuHandler Options) Min Energy set to "<<G4BestUnit(val,"Energy")<<". MinEnergy defaut Value: 250 eV."<<G4endl);
  }
  if(command == pMuHandlerSetEMax){
    double val = pMuHandlerSetEMax->GetNewDoubleValue(param);
    nMuHandler->SetEMax(val);
    GateMessage("Physic", 1, "(MuHandler Options) Max Energy set to "<<G4BestUnit(val,"Energy")<<". MaxEnergy defaut Value: 1 MeV."<<G4endl);
  }
  if(command == pMuHandlerSetENumber){
    int nbVal = pMuHandlerSetENumber->GetNewIntValue(param);
    nMuHandler->SetENumber(nbVal);
    GateMessage("Physic", 1, "(MuHandler Options) ENumber set to "<<nbVal<<" values. ENumber defaut Value: 25 between 250 eV and 1 MeV (logscale)."<<G4endl);
  }
  if(command == pMuHandlerSetAtomicShellEMin){
    double val = pMuHandlerSetAtomicShellEMin->GetNewDoubleValue(param);
    nMuHandler->SetAtomicShellEMin(val);
    GateMessage("Physic", 1, "(MuHandler Options) Min Energy for atomic shell set to "<<G4BestUnit(val,"Energy")<<". MinEnergy defaut Value: 250 eV."<<G4endl);
  }
  if(command == pMuHandlerSetPrecision){
    double val = pMuHandlerSetPrecision->GetNewDoubleValue(param);
    nMuHandler->SetPrecision(val);
    GateMessage("Physic", 1, "(MuHandler Options) Precision set to "<<val<<". Precision defaut Value: 0.01"<<G4endl);
  }
=======
  if (command == pAddAtomDeexcitation) {
    pPhylist->AddAtomDeexcitation();
    GateMessage("Physic", 1, "Atom Deexcitation process has been added into the energy loss table manager"<<G4endl);
  }
  
  // Command to call G4 Physics List builders 
  if (command == pAddPhysicsList) {
    pPhylist->ConstructPhysicsList(param);
  }
  if (command == pEnergyRangeMinLimitCmd) {
    double val = pEnergyRangeMinLimitCmd->GetNewDoubleValue(param);
    pPhylist->SetEnergyRangeMinLimit(val);
    GateMessage("Physic", 1, "Min Energy range set to "<<G4BestUnit(val,"Energy") << G4endl);
  }
  
>>>>>>> f72bf44b
}
//----------------------------------------------------------------------------------------

//----------------------------------------------------------------------------------------
G4double GatePhysicsListMessenger::ScaleValue(G4double value,G4String unit)
{
  double res = 0.;
  if (unit=="eV")  res = value *  eV;
  if (unit=="keV") res = value * keV;
  if (unit=="MeV") res = value * MeV;
  if (unit=="GeV") res = value * GeV;

  return res;
}
//----------------------------------------------------------------------------------------

#endif /* end #define GATEPHYSICSLISTMESSENGER_CC */<|MERGE_RESOLUTION|>--- conflicted
+++ resolved
@@ -28,7 +28,7 @@
 
 //----------------------------------------------------------------------------------------
 GatePhysicsListMessenger::~GatePhysicsListMessenger()
-{   
+{
   delete pList;
   delete pRemove;
   delete pAdd;
@@ -51,7 +51,6 @@
   delete pSetEMin;
   delete pSetEMax;
   delete pSetSplineFlag;
-<<<<<<< HEAD
 
   delete pMuHandlerUsePrecalculatedElements;
   delete pMuHandlerSetEMin;
@@ -59,10 +58,9 @@
   delete pMuHandlerSetENumber;
   delete pMuHandlerSetAtomicShellEMin;
   delete pMuHandlerSetPrecision;
-=======
+
   delete pAddAtomDeexcitation;
   delete pAddPhysicsList;
->>>>>>> f72bf44b
 }
 //----------------------------------------------------------------------------------------
 
@@ -102,7 +100,7 @@
   bb = base+"/init";
   pInit = new G4UIcmdWithoutParameter(bb,this);
   guidance = "Physics list Initialisation";
-  pInit->SetGuidance(guidance); 
+  pInit->SetGuidance(guidance);
 
   // Cuts messengers
   bb = base+"/displayCuts";
@@ -111,47 +109,47 @@
   pCutInMaterial->SetGuidance(guidance);
 
   bb = base+"/Gamma/SetCutInRegion";
-  gammaCutCmd = new G4UIcmdWithAString(bb,this);  
+  gammaCutCmd = new G4UIcmdWithAString(bb,this);
   gammaCutCmd->SetGuidance("Set gamma production cut for a given region (two parameters 'regionName' and 'cutValue')");
-  
+
   bb = base+"/Electron/SetCutInRegion";
-  electronCutCmd = new G4UIcmdWithAString(bb,this);  
+  electronCutCmd = new G4UIcmdWithAString(bb,this);
   electronCutCmd->SetGuidance("Set electron production cut for a given region (two parameters 'regionName' and 'cutValue')");
-  
+
   bb = base+"/Positron/SetCutInRegion";
-  positronCutCmd = new G4UIcmdWithAString(bb,this);  
+  positronCutCmd = new G4UIcmdWithAString(bb,this);
   positronCutCmd->SetGuidance("Set positron production cut for a given region (two parameters 'regionName' and 'cutValue')");
-  
+
   bb = base+"/Proton/SetCutInRegion";
-  protonCutCmd = new G4UIcmdWithAString(bb,this);  
+  protonCutCmd = new G4UIcmdWithAString(bb,this);
   protonCutCmd->SetGuidance("Set proton production cut for a given region (two parameters 'regionName' and 'cutValue')");
-  
+
   bb = base+"/SetMaxStepSizeInRegion";
-  pMaxStepSizeCmd = new G4UIcmdWithAString(bb,this);  
+  pMaxStepSizeCmd = new G4UIcmdWithAString(bb,this);
   pMaxStepSizeCmd->SetGuidance("Set the maximum step size for a given region (two parameters 'regionName' and 'cutValue') YOU ALSO NEED TO SET ActivateStepLimiter");
 
   bb = base+"/SetMaxToFInRegion";
-  pMaxToFCmd = new G4UIcmdWithAString(bb,this);  
+  pMaxToFCmd = new G4UIcmdWithAString(bb,this);
   pMaxToFCmd->SetGuidance("Set the maximum time of flight for a given region (two parameters 'regionName' and 'cutValue') YOU ALSO NEED TO SET ActivateSpecialCuts");
 
   bb = base+"/SetMinKineticEnergyInRegion";
-  pMinKineticEnergyCmd = new G4UIcmdWithAString(bb,this);  
+  pMinKineticEnergyCmd = new G4UIcmdWithAString(bb,this);
   pMinKineticEnergyCmd->SetGuidance("Set the minimum energy of the track for a given region (two parameters 'regionName' and 'cutValue') YOU ALSO NEED TO SET ActivateSpecialCuts");
 
   bb = base+"/SetMaxTrackLengthInRegion";
-  pMaxTrackLengthCmd = new G4UIcmdWithAString(bb,this);  
+  pMaxTrackLengthCmd = new G4UIcmdWithAString(bb,this);
   pMaxTrackLengthCmd->SetGuidance("Set the maximum length of the track for a given region (two parameters 'regionName' and 'cutValue') YOU ALSO NEED TO SET ActivateSpecialCuts");
 
   bb = base+"/SetMinRemainingRangeInRegion";
-  pMinRemainingRangeCmd = new G4UIcmdWithAString(bb,this);  
+  pMinRemainingRangeCmd = new G4UIcmdWithAString(bb,this);
   pMinRemainingRangeCmd->SetGuidance("Set the minimum remaining range of the track for a given region (two parameters 'regionName' and 'cutValue') YOU ALSO NEED TO SET ActivateSpecialCuts");
 
   bb = base+"/ActivateStepLimiter";
-  pActivateStepLimiterCmd = new G4UIcmdWithAString(bb,this);  
+  pActivateStepLimiterCmd = new G4UIcmdWithAString(bb,this);
   pActivateStepLimiterCmd->SetGuidance("Activate step limiter for a given particle");
 
   bb = base+"/ActivateSpecialCuts";
-  pActivateSpecialCutsCmd = new G4UIcmdWithAString(bb,this);  
+  pActivateSpecialCutsCmd = new G4UIcmdWithAString(bb,this);
   pActivateSpecialCutsCmd->SetGuidance("Activate special cuts for a given particle");
 
   // options messengers	G4ReferenceManual5.2
@@ -180,15 +178,12 @@
   guidance = "Set SplineFlag for Standard EM Processes";
   pSetSplineFlag->SetGuidance(guidance);
 
-<<<<<<< HEAD
-
-  
   // Mu Handler commands
   bb = base+"/MuHandler/setElementFolderName";
   pMuHandlerUsePrecalculatedElements = new G4UIcmdWithAString(bb,this);
   guidance = "Point the folder where the Mu and Muen files per elements are stored";
   pMuHandlerUsePrecalculatedElements->SetGuidance(guidance);
-  
+
   bb = base+"/MuHandler/setEMin";
   pMuHandlerSetEMin = new G4UIcmdWithADoubleAndUnit(bb,this);
   guidance = "Set minimal energy for attenuation and energy-absorption coefficients simulation";
@@ -198,27 +193,27 @@
   pMuHandlerSetEMax = new G4UIcmdWithADoubleAndUnit(bb,this);
   guidance = "Set maximum energy for attenuation and energy-absorption coefficients simulation";
   pMuHandlerSetEMax->SetGuidance(guidance);
-  
+
   bb = base+"/MuHandler/setENumber";
   pMuHandlerSetENumber = new G4UIcmdWithAnInteger(bb,this);
   guidance = "Set number of energies for attenuation and energy-absorption coefficients simulation";
   pMuHandlerSetENumber->SetGuidance(guidance);
-  
+
   bb = base+"/MuHandler/setAtomicShellEMin";
   pMuHandlerSetAtomicShellEMin = new G4UIcmdWithADoubleAndUnit(bb,this);
   guidance = "Set atomic shell minimal energy";
   pMuHandlerSetAtomicShellEMin->SetGuidance(guidance);
-  
+
   bb = base+"/MuHandler/setPrecision";
   pMuHandlerSetPrecision = new G4UIcmdWithADouble(bb,this);
   guidance = "Set precision to be reached in %";
   pMuHandlerSetPrecision->SetGuidance(guidance);
-=======
+
   bb = base+"/addAtomDeexcitation";
   pAddAtomDeexcitation = new G4UIcommand(bb,this);
   guidance = "Add atom deexcitation into the energy loss table manager";
   pAddAtomDeexcitation->SetGuidance(guidance);
-  
+
   // Command to call G4 Physics List builders
   bb = base+"/addPhysicsList";
   pAddPhysicsList = new G4UIcmdWithAString(bb,this);
@@ -226,9 +221,9 @@
   pAddPhysicsList->SetGuidance(guidance);
   pAddPhysicsList->SetParameterName("Builder name",false);
 
-  // To set the low edge energy 
+  // To set the low edge energy
   bb = base+"/SetEnergyRangeMinLimit";
-  pEnergyRangeMinLimitCmd = new G4UIcmdWithADoubleAndUnit(bb,this);  
+  pEnergyRangeMinLimitCmd = new G4UIcmdWithADoubleAndUnit(bb,this);
   double low = G4ProductionCutsTable::GetProductionCutsTable()->GetLowEdgeEnergy();
   double high= G4ProductionCutsTable::GetProductionCutsTable()->GetHighEdgeEnergy();
   G4String guid = "Set the minimum limit of the Energy range. Default are [";
@@ -236,8 +231,8 @@
   guid += " ";
   guid += G4BestUnit(high, "Energy");
   guid += "]";
-  pEnergyRangeMinLimitCmd->SetGuidance(guid);  
->>>>>>> f72bf44b
+  pEnergyRangeMinLimitCmd->SetGuidance(guid);
+
 }
 //----------------------------------------------------------------------------------------
 
@@ -253,7 +248,7 @@
     if (command == gammaCutCmd) { pPhylist->SetCutInRegion("gamma", regionName, cutValue); }
     if (command == electronCutCmd) { pPhylist->SetCutInRegion("e-", regionName, cutValue); }
     if (command == positronCutCmd) { pPhylist->SetCutInRegion("e+", regionName, cutValue); }
-    if (command == protonCutCmd) { pPhylist->SetCutInRegion("proton", regionName, cutValue);} 
+    if (command == protonCutCmd) { pPhylist->SetCutInRegion("proton", regionName, cutValue);}
 
     if (command == pMaxStepSizeCmd) pPhylist->SetSpecialCutInRegion("MaxStepSize", regionName, cutValue);
     if (command == pMaxToFCmd) pPhylist->SetSpecialCutInRegion("MaxToF", regionName, cutValue);
@@ -266,7 +261,7 @@
 
   // processes
   if (command == pInit)
-    { 
+    {
       if (nInit!=0)
         {
           GateWarning("Physic List already initialized\n");
@@ -294,7 +289,7 @@
   char par2[30];
   std::istringstream is(param);
   is >> par1 >> par2;
-  
+
   if (command == pList)
     {
       pPhylist->Print(par1,par2);
@@ -309,14 +304,14 @@
               return;
             }
           pPhylist->RemoveProcesses(par1,par2);
-        }    
+        }
       if (command == pAdd)
         {
           if (nInit!=0)
             {
               GateWarning("Physic List already initialized: you can't add process\n");
               return;
-            } 
+            }
           pPhylist->AddProcesses(par1,par2);
         }
     }
@@ -348,7 +343,6 @@
     GateMessage("Physic", 1, "(EM Options) Spline Falg set to "<<flag<<". Spline Flag defaut 1."<<G4endl);
   }
 
-<<<<<<< HEAD
   // Mu Handler commands
   if (command == pMuHandlerUsePrecalculatedElements){
     nMuHandler->SetElementsFolderName(param);
@@ -378,13 +372,13 @@
     nMuHandler->SetPrecision(val);
     GateMessage("Physic", 1, "(MuHandler Options) Precision set to "<<val<<". Precision defaut Value: 0.01"<<G4endl);
   }
-=======
+
   if (command == pAddAtomDeexcitation) {
     pPhylist->AddAtomDeexcitation();
     GateMessage("Physic", 1, "Atom Deexcitation process has been added into the energy loss table manager"<<G4endl);
   }
-  
-  // Command to call G4 Physics List builders 
+
+  // Command to call G4 Physics List builders
   if (command == pAddPhysicsList) {
     pPhylist->ConstructPhysicsList(param);
   }
@@ -393,10 +387,10 @@
     pPhylist->SetEnergyRangeMinLimit(val);
     GateMessage("Physic", 1, "Min Energy range set to "<<G4BestUnit(val,"Energy") << G4endl);
   }
-  
->>>>>>> f72bf44b
+
 }
 //----------------------------------------------------------------------------------------
+
 
 //----------------------------------------------------------------------------------------
 G4double GatePhysicsListMessenger::ScaleValue(G4double value,G4String unit)
