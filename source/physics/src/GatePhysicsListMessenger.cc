/*----------------------
  GATE version name: gate_v6

  Copyright (C): OpenGATE Collaboration

  This software is distributed under the terms
  of the GNU Lesser General  Public Licence (LGPL)
  See GATE/LICENSE.txt for further details
  ----------------------*/

#ifndef GATEPHYSICSLISTMESSENGER_CC
#define GATEPHYSICSLISTMESSENGER_CC

#include "GatePhysicsList.hh"
#include "GatePhysicsListMessenger.hh"
#include "GateMiscFunctions.hh"

//----------------------------------------------------------------------------------------
GatePhysicsListMessenger::GatePhysicsListMessenger(GatePhysicsList * pl)
  :pPhylist(pl)
{
  nInit = 0;
  nEMStdOpt = 0;
  nMuHandler = GateMaterialMuHandler::GetInstance();
}
//----------------------------------------------------------------------------------------


//----------------------------------------------------------------------------------------
GatePhysicsListMessenger::~GatePhysicsListMessenger()
{   
  delete pList;
  delete pRemove;
  delete pAdd;
  delete pInit;
  delete pPrint;
  delete pCutInMaterial;
  delete electronCutCmd;
  delete gammaCutCmd;
  delete positronCutCmd;
  delete protonCutCmd;
  delete pMaxStepSizeCmd;
  delete pMaxTrackLengthCmd;
  delete pMaxToFCmd;
  delete pMinKineticEnergyCmd;
  delete pMinRemainingRangeCmd;
  delete pActivateStepLimiterCmd;
  delete pActivateSpecialCutsCmd;
  delete pSetDEDXBinning;
  delete pSetLambdaBinning;
  delete pSetEMin;
  delete pSetEMax;
  delete pSetSplineFlag;
<<<<<<< HEAD
  delete pAddAtomDeexcitation;
  delete pAddPhysicsList;
=======

  delete pMuHandlerUsePrecalculatedElements;
  delete pMuHandlerSetEMin;
  delete pMuHandlerSetEMax;
  delete pMuHandlerSetENumber;
  delete pMuHandlerSetAtomicShellEMin;
  delete pMuHandlerSetPrecision;
>>>>>>> f11cd601
}
//----------------------------------------------------------------------------------------


//----------------------------------------------------------------------------------------
void GatePhysicsListMessenger::BuildCommands(G4String base)
{
  G4String bb = base+"/addProcess";
  pAdd = new GateUIcmdWith2String(bb,this);
  G4String guidance = "Enable processes";
  pAdd->SetGuidance(guidance);
  pAdd->SetParameterName("Process","Particle or Group of particles",false,true);
  pAdd->SetDefaultValue("","Default");

  bb = base+"/removeProcess";
  pRemove = new GateUIcmdWith2String(bb,this);
  guidance = "Disable processes";
  pRemove->SetGuidance(guidance);
  pRemove->SetParameterName("Process","Particle or Group of particles",false,true);
  pRemove->SetDefaultValue("","Default");

  bb = base+"/processList";
  pList = new GateUIcmdWith2String(bb,this);
  guidance = "List of processes";
  pList->SetGuidance(guidance);
  pList->SetParameterName("State","Particle",true, true);
  pList->SetDefaultValue("Available","All");
  pList->SetCandidates("Available Enabled Initialized","");

  bb = base+"/print";
  pPrint = new G4UIcmdWithAString(bb,this);
  guidance = "Print the physics list";
  pPrint->SetGuidance(guidance);
  pPrint->SetParameterName("File name",false);
  pPrint->SetCandidates("");

  bb = base+"/init";
  pInit = new G4UIcmdWithoutParameter(bb,this);
  guidance = "Physics list Initialisation";
  pInit->SetGuidance(guidance); 

  // Cuts messengers
  bb = base+"/displayCuts";
  pCutInMaterial = new G4UIcmdWithoutParameter(bb,this);
  guidance = "Print cuts in volumes";
  pCutInMaterial->SetGuidance(guidance);

  bb = base+"/Gamma/SetCutInRegion";
  gammaCutCmd = new G4UIcmdWithAString(bb,this);  
  gammaCutCmd->SetGuidance("Set gamma production cut for a given region (two parameters 'regionName' and 'cutValue')");
  
  bb = base+"/Electron/SetCutInRegion";
  electronCutCmd = new G4UIcmdWithAString(bb,this);  
  electronCutCmd->SetGuidance("Set electron production cut for a given region (two parameters 'regionName' and 'cutValue')");
  
  bb = base+"/Positron/SetCutInRegion";
  positronCutCmd = new G4UIcmdWithAString(bb,this);  
  positronCutCmd->SetGuidance("Set positron production cut for a given region (two parameters 'regionName' and 'cutValue')");
  
  bb = base+"/Proton/SetCutInRegion";
  protonCutCmd = new G4UIcmdWithAString(bb,this);  
  protonCutCmd->SetGuidance("Set proton production cut for a given region (two parameters 'regionName' and 'cutValue')");
  
  bb = base+"/SetMaxStepSizeInRegion";
  pMaxStepSizeCmd = new G4UIcmdWithAString(bb,this);  
  pMaxStepSizeCmd->SetGuidance("Set the maximum step size for a given region (two parameters 'regionName' and 'cutValue') YOU ALSO NEED TO SET ActivateStepLimiter");

  bb = base+"/SetMaxToFInRegion";
  pMaxToFCmd = new G4UIcmdWithAString(bb,this);  
  pMaxToFCmd->SetGuidance("Set the maximum time of flight for a given region (two parameters 'regionName' and 'cutValue') YOU ALSO NEED TO SET ActivateSpecialCuts");

  bb = base+"/SetMinKineticEnergyInRegion";
  pMinKineticEnergyCmd = new G4UIcmdWithAString(bb,this);  
  pMinKineticEnergyCmd->SetGuidance("Set the minimum energy of the track for a given region (two parameters 'regionName' and 'cutValue') YOU ALSO NEED TO SET ActivateSpecialCuts");

  bb = base+"/SetMaxTrackLengthInRegion";
  pMaxTrackLengthCmd = new G4UIcmdWithAString(bb,this);  
  pMaxTrackLengthCmd->SetGuidance("Set the maximum length of the track for a given region (two parameters 'regionName' and 'cutValue') YOU ALSO NEED TO SET ActivateSpecialCuts");

  bb = base+"/SetMinRemainingRangeInRegion";
  pMinRemainingRangeCmd = new G4UIcmdWithAString(bb,this);  
  pMinRemainingRangeCmd->SetGuidance("Set the minimum remaining range of the track for a given region (two parameters 'regionName' and 'cutValue') YOU ALSO NEED TO SET ActivateSpecialCuts");

  bb = base+"/ActivateStepLimiter";
  pActivateStepLimiterCmd = new G4UIcmdWithAString(bb,this);  
  pActivateStepLimiterCmd->SetGuidance("Activate step limiter for a given particle");

  bb = base+"/ActivateSpecialCuts";
  pActivateSpecialCutsCmd = new G4UIcmdWithAString(bb,this);  
  pActivateSpecialCutsCmd->SetGuidance("Activate special cuts for a given particle");

  // options messengers	G4ReferenceManual5.2
  bb = base+"/setDEDXBinning";
  pSetDEDXBinning = new G4UIcmdWithAnInteger(bb,this);
  guidance = "Set DEDXBinning for Standard EM Processes";
  pSetDEDXBinning->SetGuidance(guidance);

  bb = base+"/setLambdaBinning";
  pSetLambdaBinning = new G4UIcmdWithAnInteger(bb,this);
  guidance = "Set LambdaBinning for Standard EM Processes";
  pSetLambdaBinning->SetGuidance(guidance);

  bb = base+"/setEMin";
  pSetEMin = new G4UIcmdWithADoubleAndUnit(bb,this);
  guidance = "Set EMin for Standard EM Processes";
  pSetEMin->SetGuidance(guidance);

  bb = base+"/setEMax";
  pSetEMax = new G4UIcmdWithADoubleAndUnit(bb,this);
  guidance = "Set EMax for Standard EM Processes";
  pSetEMax->SetGuidance(guidance);

  bb = base+"/setSplineFlag";
  pSetSplineFlag = new G4UIcmdWithABool(bb,this);
  guidance = "Set SplineFlag for Standard EM Processes";
  pSetSplineFlag->SetGuidance(guidance);

<<<<<<< HEAD
  bb = base+"/addAtomDeexcitation";
  pAddAtomDeexcitation = new G4UIcommand(bb,this);
  guidance = "Add atom deexcitation into the energy loss table manager";
  pAddAtomDeexcitation->SetGuidance(guidance);
  
  // Command to call G4 Physics List builders
  bb = base+"/addPhysicsList";
  pAddPhysicsList = new G4UIcmdWithAString(bb,this);
  guidance = "Select a Geant4 Physic List builder";
  pAddPhysicsList->SetGuidance(guidance);
  pAddPhysicsList->SetParameterName("Builder name",false);

  // To set the low edge energy 
  bb = base+"/SetEnergyRangeMinLimit";
  pEnergyRangeMinLimitCmd = new G4UIcmdWithADoubleAndUnit(bb,this);  
  double low = G4ProductionCutsTable::GetProductionCutsTable()->GetLowEdgeEnergy();
  double high= G4ProductionCutsTable::GetProductionCutsTable()->GetHighEdgeEnergy();
  G4String guid = "Set the minimum limit of the Energy range. Default are [";
  guid += G4BestUnit(low,"Energy");
  guid += " ";
  guid += G4BestUnit(high, "Energy");
  guid += "]";
  pEnergyRangeMinLimitCmd->SetGuidance(guid);  
=======

  
  // Mu Handler commands
  bb = base+"/MuHandler/setElementFolderName";
  pMuHandlerUsePrecalculatedElements = new G4UIcmdWithAString(bb,this);
  guidance = "Point the folder where the Mu and Muen files per elements are stored";
  pMuHandlerUsePrecalculatedElements->SetGuidance(guidance);
  
  bb = base+"/MuHandler/setEMin";
  pMuHandlerSetEMin = new G4UIcmdWithADoubleAndUnit(bb,this);
  guidance = "Set minimal energy for attenuation and energy-absorption coefficients simulation";
  pMuHandlerSetEMin->SetGuidance(guidance);

  bb = base+"/MuHandler/setEMax";
  pMuHandlerSetEMax = new G4UIcmdWithADoubleAndUnit(bb,this);
  guidance = "Set maximum energy for attenuation and energy-absorption coefficients simulation";
  pMuHandlerSetEMax->SetGuidance(guidance);
  
  bb = base+"/MuHandler/setENumber";
  pMuHandlerSetENumber = new G4UIcmdWithAnInteger(bb,this);
  guidance = "Set number of energies for attenuation and energy-absorption coefficients simulation";
  pMuHandlerSetENumber->SetGuidance(guidance);
  
  bb = base+"/MuHandler/setAtomicShellEMin";
  pMuHandlerSetAtomicShellEMin = new G4UIcmdWithADoubleAndUnit(bb,this);
  guidance = "Set atomic shell minimal energy";
  pMuHandlerSetAtomicShellEMin->SetGuidance(guidance);
  
  bb = base+"/MuHandler/setPrecision";
  pMuHandlerSetPrecision = new G4UIcmdWithADouble(bb,this);
  guidance = "Set precision to be reached in %";
  pMuHandlerSetPrecision->SetGuidance(guidance);
>>>>>>> f11cd601
}
//----------------------------------------------------------------------------------------

//----------------------------------------------------------------------------------------
void GatePhysicsListMessenger::SetNewValue(G4UIcommand* command, G4String param)
{
  // Cut for regions
  if (command == gammaCutCmd || command == electronCutCmd || command == positronCutCmd || command == protonCutCmd ||
      command == pMaxStepSizeCmd || command == pMaxToFCmd || command == pMinKineticEnergyCmd || command == pMaxTrackLengthCmd || command == pMinRemainingRangeCmd)	{
    G4String regionName;
    double cutValue;
    GetStringAndValueFromCommand(command, param, regionName, cutValue);
    if (command == gammaCutCmd) { pPhylist->SetCutInRegion("gamma", regionName, cutValue); }
    if (command == electronCutCmd) { pPhylist->SetCutInRegion("e-", regionName, cutValue); }
    if (command == positronCutCmd) { pPhylist->SetCutInRegion("e+", regionName, cutValue); }
    if (command == protonCutCmd) { pPhylist->SetCutInRegion("proton", regionName, cutValue);} 

    if (command == pMaxStepSizeCmd) pPhylist->SetSpecialCutInRegion("MaxStepSize", regionName, cutValue);
    if (command == pMaxToFCmd) pPhylist->SetSpecialCutInRegion("MaxToF", regionName, cutValue);
    if (command == pMinKineticEnergyCmd) pPhylist->SetSpecialCutInRegion("MinKineticEnergy", regionName, cutValue);
    if (command == pMaxTrackLengthCmd) pPhylist->SetSpecialCutInRegion("MaxTrackLength", regionName, cutValue);
    if (command == pMinRemainingRangeCmd) pPhylist->SetSpecialCutInRegion("MinRemainingRange", regionName, cutValue);  }

  if (command == pActivateStepLimiterCmd) pPhylist->mListOfStepLimiter.push_back(param);
  if (command ==pActivateSpecialCutsCmd) pPhylist->mListOfG4UserSpecialCut.push_back(param);

  // processes
  if (command == pInit)
    { 
      if (nInit!=0)
        {
          GateWarning("Physic List already initialized\n");
          return;
        }
      nInit++;
      pPhylist->ConstructProcess();
      return;
    }

  if (command == pPrint)
    {
      char par1[30];
      std::istringstream is(param);
      is >> par1;
      pPhylist->Write(par1);
    }

  if (command == pCutInMaterial)
    {
      pPhylist->GetCuts();
    }

  char par1[30];
  char par2[30];
  std::istringstream is(param);
  is >> par1 >> par2;
  
  if (command == pList)
    {
      pPhylist->Print(par1,par2);
    }
  else
    {
      if (command == pRemove)
        {
          if (nInit!=0)
            {
              GateWarning("Physic List already initialized: you can't remove process\n");
              return;
            }
          pPhylist->RemoveProcesses(par1,par2);
        }    
      if (command == pAdd)
        {
          if (nInit!=0)
            {
              GateWarning("Physic List already initialized: you can't add process\n");
              return;
            } 
          pPhylist->AddProcesses(par1,par2);
        }
    }

  // options for EM standard
  if (command == pSetDEDXBinning) {
    int nbBins = pSetDEDXBinning->GetNewIntValue(param);
    pPhylist->SetOptDEDXBinning(nbBins);
    GateMessage("Physic", 1, "(EM Options) DEDXBinning set to "<<nbBins<<" bins. DEDXBinning defaut Value 84."<<G4endl);
  }
  if (command == pSetLambdaBinning) {
    int nbBins = pSetLambdaBinning->GetNewIntValue(param);
    pPhylist->SetOptLambdaBinning(nbBins);
    GateMessage("Physic", 1, "(EM Options) LambdaBinning set to "<<nbBins<<" bins. LambdaBinning defaut Value 84."<<G4endl);
  }
  if (command == pSetEMin) {
    double val = pSetEMin->GetNewDoubleValue(param);
    pPhylist->SetOptEMin(val);
    GateMessage("Physic", 1, "(EM Options) Min Energy set to "<<G4BestUnit(val,"Energy")<<". MinEnergy defaut Value 0.1keV."<<G4endl);
  }
  if (command == pSetEMax) {
    double val = pSetEMax->GetNewDoubleValue(param);
    pPhylist->SetOptEMax(val);
    GateMessage("Physic", 1, "(EM Options) Max Energy set to "<<G4BestUnit(val,"Energy")<<". MaxEnergy defaut Value 100TeV."<<G4endl);
  }
  if (command == pSetSplineFlag) {
    G4bool flag = pSetSplineFlag->GetNewBoolValue(param);
    pPhylist->SetOptSplineFlag(flag);
    GateMessage("Physic", 1, "(EM Options) Spline Falg set to "<<flag<<". Spline Flag defaut 1."<<G4endl);
  }

<<<<<<< HEAD
  if (command == pAddAtomDeexcitation) {
    pPhylist->AddAtomDeexcitation();
    GateMessage("Physic", 1, "Atom Deexcitation process has been added into the energy loss table manager"<<G4endl);
  }
  
  // Command to call G4 Physics List builders 
  if (command == pAddPhysicsList) {
    pPhylist->ConstructPhysicsList(param);
  }
  if (command == pEnergyRangeMinLimitCmd) {
    double val = pEnergyRangeMinLimitCmd->GetNewDoubleValue(param);
    pPhylist->SetEnergyRangeMinLimit(val);
    GateMessage("Physic", 1, "Min Energy range set to "<<G4BestUnit(val,"Energy") << G4endl);
  }
  
=======
  // Mu Handler commands
  if (command == pMuHandlerUsePrecalculatedElements){
    nMuHandler->SetElementsFolderName(param);
  }
  if(command == pMuHandlerSetEMin){
    double val = pMuHandlerSetEMin->GetNewDoubleValue(param);
    nMuHandler->SetEMin(val);
    GateMessage("Physic", 1, "(MuHandler Options) Min Energy set to "<<G4BestUnit(val,"Energy")<<". MinEnergy defaut Value: 250 eV."<<G4endl);
  }
  if(command == pMuHandlerSetEMax){
    double val = pMuHandlerSetEMax->GetNewDoubleValue(param);
    nMuHandler->SetEMax(val);
    GateMessage("Physic", 1, "(MuHandler Options) Max Energy set to "<<G4BestUnit(val,"Energy")<<". MaxEnergy defaut Value: 1 MeV."<<G4endl);
  }
  if(command == pMuHandlerSetENumber){
    int nbVal = pMuHandlerSetENumber->GetNewIntValue(param);
    nMuHandler->SetENumber(nbVal);
    GateMessage("Physic", 1, "(MuHandler Options) ENumber set to "<<nbVal<<" values. ENumber defaut Value: 25 between 250 eV and 1 MeV (logscale)."<<G4endl);
  }
  if(command == pMuHandlerSetAtomicShellEMin){
    double val = pMuHandlerSetAtomicShellEMin->GetNewDoubleValue(param);
    nMuHandler->SetAtomicShellEMin(val);
    GateMessage("Physic", 1, "(MuHandler Options) Min Energy for atomic shell set to "<<G4BestUnit(val,"Energy")<<". MinEnergy defaut Value: 250 eV."<<G4endl);
  }
  if(command == pMuHandlerSetPrecision){
    double val = pMuHandlerSetPrecision->GetNewDoubleValue(param);
    nMuHandler->SetPrecision(val);
    GateMessage("Physic", 1, "(MuHandler Options) Precision set to "<<val<<". Precision defaut Value: 0.01"<<G4endl);
  }
>>>>>>> f11cd601
}
//----------------------------------------------------------------------------------------

//----------------------------------------------------------------------------------------
G4double GatePhysicsListMessenger::ScaleValue(G4double value,G4String unit)
{
  double res = 0.;
  if (unit=="eV")  res = value *  eV;
  if (unit=="keV") res = value * keV;
  if (unit=="MeV") res = value * MeV;
  if (unit=="GeV") res = value * GeV;

  return res;
}
//----------------------------------------------------------------------------------------

#endif /* end #define GATEPHYSICSLISTMESSENGER_CC */<|MERGE_RESOLUTION|>--- conflicted
+++ resolved
@@ -51,10 +51,6 @@
   delete pSetEMin;
   delete pSetEMax;
   delete pSetSplineFlag;
-<<<<<<< HEAD
-  delete pAddAtomDeexcitation;
-  delete pAddPhysicsList;
-=======
 
   delete pMuHandlerUsePrecalculatedElements;
   delete pMuHandlerSetEMin;
@@ -62,7 +58,6 @@
   delete pMuHandlerSetENumber;
   delete pMuHandlerSetAtomicShellEMin;
   delete pMuHandlerSetPrecision;
->>>>>>> f11cd601
 }
 //----------------------------------------------------------------------------------------
 
@@ -180,7 +175,6 @@
   guidance = "Set SplineFlag for Standard EM Processes";
   pSetSplineFlag->SetGuidance(guidance);
 
-<<<<<<< HEAD
   bb = base+"/addAtomDeexcitation";
   pAddAtomDeexcitation = new G4UIcommand(bb,this);
   guidance = "Add atom deexcitation into the energy loss table manager";
@@ -193,19 +187,6 @@
   pAddPhysicsList->SetGuidance(guidance);
   pAddPhysicsList->SetParameterName("Builder name",false);
 
-  // To set the low edge energy 
-  bb = base+"/SetEnergyRangeMinLimit";
-  pEnergyRangeMinLimitCmd = new G4UIcmdWithADoubleAndUnit(bb,this);  
-  double low = G4ProductionCutsTable::GetProductionCutsTable()->GetLowEdgeEnergy();
-  double high= G4ProductionCutsTable::GetProductionCutsTable()->GetHighEdgeEnergy();
-  G4String guid = "Set the minimum limit of the Energy range. Default are [";
-  guid += G4BestUnit(low,"Energy");
-  guid += " ";
-  guid += G4BestUnit(high, "Energy");
-  guid += "]";
-  pEnergyRangeMinLimitCmd->SetGuidance(guid);  
-=======
-
   
   // Mu Handler commands
   bb = base+"/MuHandler/setElementFolderName";
@@ -237,7 +218,6 @@
   pMuHandlerSetPrecision = new G4UIcmdWithADouble(bb,this);
   guidance = "Set precision to be reached in %";
   pMuHandlerSetPrecision->SetGuidance(guidance);
->>>>>>> f11cd601
 }
 //----------------------------------------------------------------------------------------
 
@@ -348,23 +328,6 @@
     GateMessage("Physic", 1, "(EM Options) Spline Falg set to "<<flag<<". Spline Flag defaut 1."<<G4endl);
   }
 
-<<<<<<< HEAD
-  if (command == pAddAtomDeexcitation) {
-    pPhylist->AddAtomDeexcitation();
-    GateMessage("Physic", 1, "Atom Deexcitation process has been added into the energy loss table manager"<<G4endl);
-  }
-  
-  // Command to call G4 Physics List builders 
-  if (command == pAddPhysicsList) {
-    pPhylist->ConstructPhysicsList(param);
-  }
-  if (command == pEnergyRangeMinLimitCmd) {
-    double val = pEnergyRangeMinLimitCmd->GetNewDoubleValue(param);
-    pPhylist->SetEnergyRangeMinLimit(val);
-    GateMessage("Physic", 1, "Min Energy range set to "<<G4BestUnit(val,"Energy") << G4endl);
-  }
-  
-=======
   // Mu Handler commands
   if (command == pMuHandlerUsePrecalculatedElements){
     nMuHandler->SetElementsFolderName(param);
@@ -394,7 +357,6 @@
     nMuHandler->SetPrecision(val);
     GateMessage("Physic", 1, "(MuHandler Options) Precision set to "<<val<<". Precision defaut Value: 0.01"<<G4endl);
   }
->>>>>>> f11cd601
 }
 //----------------------------------------------------------------------------------------
 
