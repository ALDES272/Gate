--- conflicted
+++ resolved
@@ -330,12 +330,6 @@
         }
         inFile.close();
 
-<<<<<<< HEAD
-        //---------GENERATION - START-----------------------
-        int bin = mTotalNumberOfSpots * mDistriGeneral->fire();
-        mPencilBeams[bin]->GenerateVertex(aEvent);
-    }
-=======
         mTotalNumberOfSpots = mPencilBeams.size();
         if (mTotalNumberOfSpots == 0) {
             G4cout << "ERROR - 0 spots have been loaded from the file \"" << mPlan << "\" simulation abort!\n" << G4endl;
@@ -362,7 +356,6 @@
     //---------GENERATION - START-----------------------
     int bin = mTotalNumberOfSpots * mDistriGeneral->fire();
     mPencilBeams[bin]->GenerateVertex(aEvent);
->>>>>>> b7e1ccb1
 }
 //---------GENERATION - END-----------------------
 
