/*----------------------
  Copyright (C): OpenGATE Collaboration

  This software is distributed under the terms
  of the GNU Lesser General  Public Licence (LGPL)
  See GATE/LICENSE.txt for further details
  ----------------------*/

#include "GatePhaseSpaceActor.hh"
#ifdef G4ANALYSIS_USE_ROOT

/*
  \brief Class GatePhaseSpaceActor
  \author thibault.frisson@creatis.insa-lyon.fr
  laurent.guigues@creatis.insa-lyon.fr
  david.sarrut@creatis.insa-lyon.fr
  brent.huisman@insa-lyon.fr
*/

#include "G4VProcess.hh"
#include "GateRunManager.hh"
#include "G4Run.hh"

#include "GateMiscFunctions.hh"
#include "GateObjectStore.hh"
#include "GateIAEAHeader.h"
#include "GateIAEARecord.h"
#include "GateIAEAUtilities.h"
#include "GateSourceMgr.hh"

#include "G4ParticleTable.hh"

// --------------------------------------------------------------------
GatePhaseSpaceActor::GatePhaseSpaceActor(G4String name, G4int depth):
  GateVActor(name, depth) {
  GateDebugMessageInc("Actor", 4, "GatePhaseSpaceActor() -- begin\n");

  pMessenger = new GatePhaseSpaceActorMessenger(this);

  EnableXPosition = true;
  EnableYPosition = true;
  EnableZPosition = true;
  EnableEkine = true;
  EnableXDirection = true;
  EnableYDirection = true;
  EnableZDirection = true;
  EnablePartName = true;
  EnableProdVol = true;
  EnableProdProcess = true;
  EnableWeight = true;
  EnableTime = false;
  EnableLocalTime = false;
  EnableMass = false;
  EnableSec = false;
  mIsFistStep = true;
  mUseVolFrame = false;
  mStoreOutPart = false;
  SetIsAllStep(false);

  bEnableCoordFrame = false;
  bEnablePrimaryEnergy = false;
  bEnableSpotID = false;
  bEnableCompact = false;
  bEnableEmissionPoint = false;
  bEnablePDGCode = false;

  bSpotID = 0;
  bSpotIDFromSource = " ";
  bCoordFrame = " ";

  mFileType = " ";
  mNevent = 0;
  pIAEARecordType = 0;
  pIAEAheader = 0;
  mFileSize = 0;
  GateDebugMessageDec("Actor", 4, "GatePhaseSpaceActor() -- end\n");
}
// --------------------------------------------------------------------


// --------------------------------------------------------------------
/// Destructor
GatePhaseSpaceActor::~GatePhaseSpaceActor() {
  GateDebugMessageInc("Actor", 4, "~GatePhaseSpaceActor() -- begin\n");
  // if(pIAEAFile) fclose(pIAEAFile);
  //  pIAEAFile = 0;
  free(pIAEAheader);
  free(pIAEARecordType);
  pIAEAheader = 0;
  pIAEARecordType = 0;
  delete pMessenger;
  GateDebugMessageDec("Actor", 4, "~GatePhaseSpaceActor() -- end\n");
}
// --------------------------------------------------------------------

// --------------------------------------------------------------------
/// Construct
void GatePhaseSpaceActor::Construct() {
  GateVActor::Construct();
  // Enable callbacks
  EnableBeginOfRunAction(false);
  EnableBeginOfEventAction(false);

  // bEnableEmissionPoint=true;
  if (bEnablePrimaryEnergy || bEnableEmissionPoint) EnableBeginOfEventAction(true);

  EnablePreUserTrackingAction(true);
  EnableUserSteppingAction(true);

  G4String extension = getExtension(mSaveFilename);

  if (extension == "root") mFileType = "rootFile";
  else if (extension == "IAEAphsp" || extension == "IAEAheader" ) mFileType = "IAEAFile";
  else GateError( "Unknow phase space file extension. Knowns extensions are : "
                    << Gateendl << ".IAEAphsp (or IAEAheader), .root\n");

  if (mFileType == "rootFile") {

    pFile = new TFile(mSaveFilename, "RECREATE", "ROOT file for phase space", 9);
    pListeVar = new TTree("PhaseSpace", "Phase space tree");

    if (GetMaxFileSize() != 0) pListeVar->SetMaxTreeSize(GetMaxFileSize());

    if (EnableEkine) pListeVar->Branch("Ekine", &e, "Ekine/F");
    if (EnableWeight) pListeVar->Branch("Weight", &w, "Weight/F");
    if (EnableTime || EnableLocalTime) pListeVar->Branch("Time", &t, "Time/F");
    if (EnableMass) pListeVar->Branch("Mass", &m, "Mass/F"); // in MeV/c2
    if (EnableXPosition) pListeVar->Branch("X", &x, "X/F");
    if (EnableYPosition) pListeVar->Branch("Y", &y, "Y/F");
    if (EnableZPosition) pListeVar->Branch("Z", &z, "Z/F");
    if (EnableXDirection) pListeVar->Branch("dX", &dx, "dX/F");
    if (EnableYDirection) pListeVar->Branch("dY", &dy, "dY/F");
    if (EnableZDirection) pListeVar->Branch("dZ", &dz, "dZ/F");
    if (EnablePartName /*&& bEnableCompact==false*/) pListeVar->Branch("ParticleName", pname , "ParticleName/C");
    if (EnableProdVol && bEnableCompact == false) pListeVar->Branch("ProductionVolume", vol, "ProductionVolume/C");
    if (EnableProdProcess && bEnableCompact == false) pListeVar->Branch("CreatorProcess", creator_process, "CreatorProcess/C");
    if (EnableProdProcess && bEnableCompact == false) pListeVar->Branch("ProcessDefinedStep", pro_step, "ProcessDefinedStep/C");
    if (bEnableCompact == false) pListeVar->Branch("TrackID", &trackid, "TrackID/I");
    if (bEnableCompact == false) pListeVar->Branch("EventID", &eventid, "EventID/I");
    if (bEnableCompact == false) pListeVar->Branch("RunID", &runid, "RunID/I");
    if (bEnablePrimaryEnergy) pListeVar->Branch("PrimaryEnergy", &bPrimaryEnergy, "primaryEnergy/F");
    if (bEnablePDGCode || bEnableCompact) pListeVar->Branch("PDGCode", &bPDGCode, "PDGCode/I");
    if (bEnableEmissionPoint) {
      pListeVar->Branch("EmissionPointX", &bEmissionPointX, "EmissionPointX/F");
      pListeVar->Branch("EmissionPointY", &bEmissionPointY, "EmissionPointY/F");
      pListeVar->Branch("EmissionPointZ", &bEmissionPointZ, "EmissionPointZ/F");
    }
    if (bEnableSpotID) pListeVar->Branch("SpotID", &bSpotID, "SpotID/I");

  } else if (mFileType == "IAEAFile") {
    pIAEAheader = (iaea_header_type *) calloc(1, sizeof(iaea_header_type));
    pIAEAheader->initialize_counters();
    pIAEARecordType = (iaea_record_type *) calloc(1, sizeof(iaea_record_type));

    G4String IAEAFileExt   = ".IAEAphsp";
    G4String IAEAFileName  = " ";
    IAEAFileName = G4String(removeExtension(mSaveFilename));

    pIAEARecordType->p_file = open_file(const_cast<char *>(IAEAFileName.c_str()), const_cast<char *>(IAEAFileExt.c_str()), (char *)"wb");

    if (pIAEARecordType->p_file == NULL) GateError("File " << IAEAFileName << IAEAFileExt << " not opened.");
    if (pIAEARecordType->initialize() != OK) GateError("File " << IAEAFileName << IAEAFileExt << " not initialized.");

    if (EnableXPosition) pIAEARecordType->ix = 1;
    if (EnableYPosition) pIAEARecordType->iy = 1;
    if (EnableZPosition) pIAEARecordType->iz = 1;
    if (EnableXDirection) pIAEARecordType->iu = 1;
    if (EnableYDirection) pIAEARecordType->iv = 1;
    if (EnableZDirection) pIAEARecordType->iw = 1;
    if (EnableWeight) pIAEARecordType->iweight = 1;
    if (EnableTime || EnableLocalTime) {
      GateWarning("'Time' is not available in IAEA phase space.");
    }
    if (EnableMass) {
      GateWarning("'Mass' is not available in IAEA phase space.");
    }
    if ( pIAEAheader->set_record_contents(pIAEARecordType) == FAIL) GateError("Record contents not setted.");
  }
}
// --------------------------------------------------------------------


// --------------------------------------------------------------------
void GatePhaseSpaceActor::PreUserTrackingAction(const GateVVolume * /*v*/, const G4Track * t) {
  mIsFistStep = true;

  if (bEnableEmissionPoint) {
    bEmissionPointX = t->GetVertexPosition().x();
    bEmissionPointY = t->GetVertexPosition().y();
    bEmissionPointZ = t->GetVertexPosition().z();
  }

}
// --------------------------------------------------------------------


// --------------------------------------------------------------------
void GatePhaseSpaceActor::BeginOfEventAction(const G4Event *e) {
  //mNevent++;

  //----------------------- Set Primary Energy ------------------------
  bPrimaryEnergy = e->GetPrimaryVertex()->GetPrimary()->GetKineticEnergy(); //GetInitialEnergy oid.
<<<<<<< HEAD
  //cout << "BRENT " << e->GetPrimaryVertex()->Print(); << endl;
  //G4cout << "brent: " << bPrimaryEnergy << Gateendl;
=======
  //cout << "Debug: GetPrimaryVertex " << e->GetPrimaryVertex()->Print(); << endl;
  //G4cout << "Debug: bPrimaryEnergy " << bPrimaryEnergy << G4endl;
>>>>>>> a4ed5f89
  //-------------------------------------------------------------------

  //----------------------- Set SourceID ------------------------

  if (GetIsSpotIDEnabled()) {
    GateSourceTPSPencilBeam *tpspencilsource = dynamic_cast<GateSourceTPSPencilBeam *>(GateSourceMgr::GetInstance()->GetSourceByName(bSpotIDFromSource));
    //GateSourceTPSPencilBeam * tpspencilsource = dynamic_cast<GateSourceTPSPencilBeam*>(GateSourceMgr::GetInstance()->GetSource(0));
    //if (tpspencilsource == null) GateError("Please select a TPSPencilBeamSource if you want to store SpotIDs.");
    bSpotID = tpspencilsource->GetCurrentSpotID();
<<<<<<< HEAD
    //G4cout << "brent: " << bSpotID << Gateendl;
=======
    //G4cout << "Debug: SpotID: " << bSpotID << G4endl;
>>>>>>> a4ed5f89
  }
  //-------------------------------------------------------------------
}
// --------------------------------------------------------------------


// --------------------------------------------------------------------
void GatePhaseSpaceActor::UserSteppingAction(const GateVVolume *, const G4Step *step) {

  //----------- ??? -------------
  //FIXME: Document what mIsFistStep is/does.
  if (!mIsFistStep && !EnableAllStep) return;
  if (mIsFistStep && step->GetTrack()->GetTrackID() == 1 ) mNevent++;

  //----------- ??? -------------
  //FIXME: Document what this is/does.
  G4StepPoint *stepPoint;
  //prestep, NOT poststep!!!!
  if (mStoreOutPart || EnableAllStep) stepPoint = step->GetPostStepPoint();
  else stepPoint = step->GetPreStepPoint();

  //-----------Write volumename -------------
  G4String st = "";
  if (step->GetTrack()->GetLogicalVolumeAtVertex())
    st = step->GetTrack()->GetLogicalVolumeAtVertex()->GetName();
  strcpy(vol, st.c_str());

  //----------- ??? -------------
  //FIXME: Document what this is/does.
  //if(vol!=mVolume->GetLogicalVolumeName() && mStoreOutPart) return;
  if (vol == mVolume->GetLogicalVolumeName() && !EnableSec && !mStoreOutPart) return;
  //if(!( mStoreOutPart && step->IsLastStepInVolume())) return;

  //----------- ??? -------------
  //FIXME: Document what this is/does.
  //something wrong here:
  if (mStoreOutPart && step->GetTrack()->GetVolume() == step->GetTrack()->GetNextVolume()) return;

  //----------- Workaround for outgoing particles flag -------------
  //FIXME: Document why necesary?
  if (mStoreOutPart) {
    /* 2014-06-11: Brent & David
     * There is a rare bug when using the PhaseSpaceActor to store outgoing particles and very long cuts on particles (nongammas).
     * When a particle crosses from a segmented_log_X volume to a segmented_log_X, Gate segfaults.
     * Seems that checking for null on pv and nextvol allows to program to complete.
     * Unsure if this hack is dirty and needs to be checked.
     */
    G4VPhysicalVolume *pv = step->GetTrack()->GetNextVolume();
    if (pv == 0) return;
    GateVVolume *nextVol = GateObjectStore::GetInstance()->FindVolumeCreator(pv);
    if (nextVol == 0) return;
    if (nextVol == mVolume)return;
    GateVVolume *parent = nextVol->GetParentVolume();
    while (parent) {
      if (parent == mVolume) return;
      parent = parent->GetParentVolume();
    }
  }

  //----------- ??? -------------
  //FIXME: remove?
  /*if(mStoreOutPart && step->GetTrack()->GetVolume()!=mVolume->GetPhysicalVolume() ){
    GateVVolume *parent = mVolume->GetParentVolume();
    while(parent){
      if(parent==mVolume) return;
      parent = parent->GetParentVolume();
    }
  }
  */

  //-----------Write name of the particles presents at the simulation-------------
  st = step->GetTrack()->GetDefinition()->GetParticleName();

  //'st' contains some nonprinteble caracters, which are not always the same. e.g. there exist multiple kinds of gammas, oxygens, etc.
  strcpy(pname, st.c_str());
  bPDGCode = step->GetTrack()->GetDefinition()->GetPDGEncoding();

  //cout << step->GetTrack()->GetDefinition()->GetPDGEncoding() << endl;
  // TODO doesnt work, undefined reference. Problem with makefile?
  //Solution, use PDGcode instead of ParticleName. However, GatePhaseSpaceSource uses Particlename char[64] while GatePhaseSpaceActor stores Char_t[256].

  //------------Write position of the steps presents at the simulation-------------
  G4ThreeVector localPosition = stepPoint->GetPosition();

  if (GetUseVolumeFrame()) {
    const G4AffineTransform transformation = step->GetPreStepPoint()->GetTouchable()->GetHistory()->GetTopTransform();
    localPosition = transformation.TransformPoint(localPosition);
  } else if (GetEnableCoordFrame()) {
    // Give GetUseVolumeFrame preference

    // Find the transform from GetCoordFrame volume to the world.
    GateVVolume *v = GateObjectStore::GetInstance()->FindCreator(GetCoordFrame());
    if (v == NULL) {
      if (mFileType == "rootFile") {
        pFile = pListeVar->GetCurrentFile();
        pFile->Close();
      }
      GateError("Error, cannot find the volume '" << GetCoordFrame() << "' -> (see the setCoordinateFrame)");
    }

    G4VPhysicalVolume *phys = v->GetPhysicalVolume();
    G4AffineTransform volumeToWorld = G4AffineTransform(phys->GetRotation(), phys->GetTranslation());
    while (v->GetLogicalVolumeName() != "world_log") {
      v = v->GetParentVolume();
      phys = v->GetPhysicalVolume();
      G4AffineTransform x(phys->GetRotation(), phys->GetTranslation());
      volumeToWorld = volumeToWorld * x;
    }

    volumeToWorld = volumeToWorld.NetRotation();
    G4AffineTransform worldToVolume = volumeToWorld.Inverse();

    //old crap:
    //const G4AffineTransform transformation = GateObjectStore::GetInstance()->FindCreator(GetCoordFrame())->GetPhysicalVolume()->GetTouchable()->GetHistory()->GetTopTransform();
    localPosition = worldToVolume.TransformPoint(localPosition);

  }

  trackid = step->GetTrack()->GetTrackID();
  eventid = GateRunManager::GetRunManager()->GetCurrentEvent()->GetEventID();
  runid   = GateRunManager::GetRunManager()->GetCurrentRun()->GetRunID();

  x = localPosition.x();
  y = localPosition.y();
  z = localPosition.z();


  // particle momentum
  // pc = sqrt(Ek^2 + 2*Ek*m_0*c^2)
  // sqrt( p*cos(Ax)^2 + p*cos(Ay)^2 + p*cos(Az)^2 ) = p

  //--------------Write momentum of the steps presents at the simulation----------
  G4ThreeVector localMomentum = stepPoint->GetMomentumDirection();

  if (GetUseVolumeFrame()) {
    const G4AffineTransform transformation = step->GetPreStepPoint()->GetTouchable()->GetHistory()->GetTopTransform();
    localMomentum = transformation.TransformAxis(localMomentum);
  } else if (GetEnableCoordFrame()) {
    // Give GetUseVolumeFrame preference

    // Find the transform from GetCoordFrame volume to the world.
    GateVVolume *v = GateObjectStore::GetInstance()->FindCreator(GetCoordFrame());
    G4VPhysicalVolume *phys = v->GetPhysicalVolume();
    G4AffineTransform volumeToWorld = G4AffineTransform(phys->GetRotation(), phys->GetTranslation());
    while (v->GetLogicalVolumeName() != "world_log") {
      v = v->GetParentVolume();
      phys = v->GetPhysicalVolume();
      G4AffineTransform x(phys->GetRotation(), phys->GetTranslation());
      volumeToWorld = volumeToWorld * x;
    }

    volumeToWorld = volumeToWorld.NetRotation();
    G4AffineTransform worldToVolume = volumeToWorld.Inverse();

    //old crap:
    //const G4AffineTransform transformation = GateObjectStore::GetInstance()->FindCreator(GetCoordFrame())->GetPhysicalVolume()->GetTouchable()->GetHistory()->GetTopTransform();
    localMomentum = worldToVolume.TransformAxis(localMomentum);
  }

  dx = localMomentum.x();
  dy = localMomentum.y();
  dz = localMomentum.z();



  //-------------Write weight of the steps presents at the simulation-------------
  w = stepPoint->GetWeight();

  if (EnableLocalTime) {
    t = stepPoint->GetLocalTime();
  } else t = stepPoint->GetGlobalTime() ;

  //t = step->GetTrack()->GetProperTime() ; //tibo : which time?????
  GateDebugMessage("Actor", 4, st
                   << " stepPoint time proper=" << G4BestUnit(stepPoint->GetProperTime(), "Time")
                   << " global=" << G4BestUnit(stepPoint->GetGlobalTime(), "Time")
                   << " local=" << G4BestUnit(stepPoint->GetLocalTime(), "Time") << Gateendl);
  GateDebugMessage("Actor", 4, "trackid="
                   << step->GetTrack()->GetParentID()
                   << " event=" << GateRunManager::GetRunManager()->GetCurrentEvent()->GetEventID()
                   << " run=" << GateRunManager::GetRunManager()->GetCurrentRun()->GetRunID() << Gateendl);
  GateDebugMessage("Actor", 4, "pos = " << x << " " << y  << " " << z << Gateendl);
  GateDebugMessage("Actor", 4, "E = " << G4BestUnit(stepPoint->GetKineticEnergy(), "Energy") << Gateendl);

  //---------Write energy of step present at the simulation--------------------------
  e = stepPoint->GetKineticEnergy();

  m = step->GetTrack()->GetDefinition()->GetAtomicMass();
  //G4cout << st << " " << step->GetTrack()->GetDefinition()->GetAtomicMass() << " " << step->GetTrack()->GetDefinition()->GetPDGMass() << Gateendl;

  //----------Process name at origin Track--------------------
  st = "";
  if (step->GetTrack()->GetCreatorProcess() )
    st =  step->GetTrack()->GetCreatorProcess()->GetProcessName();
  strcpy(creator_process, st.c_str());

  //----------
  st = "";
  if ( stepPoint->GetProcessDefinedStep() )
    st = stepPoint->GetProcessDefinedStep()->GetProcessName();
  strcpy(pro_step, st.c_str());

  if (mFileType == "rootFile") {
    if (GetMaxFileSize() != 0) pListeVar->SetMaxTreeSize(GetMaxFileSize());
    pListeVar->Fill();
  } else if (mFileType == "IAEAFile") {

    const G4Track *aTrack = step->GetTrack();
    int pdg = aTrack->GetDefinition()->GetPDGEncoding();

    if ( pdg == 22) pIAEARecordType->particle = 1; // gamma
    else if ( pdg == 11) pIAEARecordType->particle = 2; // electron
    else if ( pdg == -11) pIAEARecordType->particle = 3; // positron
    else if ( pdg == 2112) pIAEARecordType->particle = 4; // neutron
    else if ( pdg == 2122) pIAEARecordType->particle = 5; // proton
    else GateError("Actor phase space: particle not available in IAEA format." );

    pIAEARecordType->energy = e;

    if (pIAEARecordType->ix > 0) pIAEARecordType->x = localPosition.x() / cm;
    if (pIAEARecordType->iy > 0) pIAEARecordType->y = localPosition.y() / cm;
    if (pIAEARecordType->iz > 0) pIAEARecordType->z = localPosition.z() / cm;

    if (pIAEARecordType->iu > 0)  pIAEARecordType->u = localMomentum.x();
    if (pIAEARecordType->iv > 0)  pIAEARecordType->v = localMomentum.y();
    if (pIAEARecordType->iw > 0)  pIAEARecordType->w = fabs(localMomentum.z()) / localMomentum.z();

    // G4double charge = aTrack->GetDefinition()->GetPDGCharge();

    if (pIAEARecordType->iweight > 0)  pIAEARecordType->weight = w;

    // pIAEARecordType->IsNewHistory = 0;  // not yet used

    pIAEARecordType->write_particle();

    pIAEAheader->update_counters(pIAEARecordType);

  }
  mIsFistStep = false;
}
// --------------------------------------------------------------------


// --------------------------------------------------------------------
/// Save data
void GatePhaseSpaceActor::SaveData() {
  GateVActor::SaveData();

  if (mFileType == "rootFile") {
    pFile = pListeVar->GetCurrentFile();
    pFile->Write();
    //pFile->Close();
  } else if (mFileType == "IAEAFile") {
    pIAEAheader->orig_histories = mNevent;
    G4String IAEAHeaderExt = ".IAEAheader";

    strcpy(pIAEAheader->title, "Phase space generated by GATE softawre (Geant4)");

    pIAEAheader->iaea_index = 0;

    G4String IAEAFileName  = " ";
    IAEAFileName = G4String(removeExtension(mSaveFilename));
    pIAEAheader->fheader = open_file(const_cast<char *>(IAEAFileName.c_str()), const_cast<char *>(IAEAHeaderExt.c_str()), (char *)"wb");

    if ( pIAEAheader->write_header() != OK) GateError("Phase space header not writed.");

    fclose(pIAEAheader->fheader);
    fclose(pIAEARecordType->p_file);
  }
}

void GatePhaseSpaceActor::ResetData() {
  if (mFileType == "rootFile") {
    pListeVar->Reset();
    return;
  }

  GateError("Can't reset phase space");
}
// --------------------------------------------------------------------


#endif /* end #define G4ANALYSIS_USE_ROOT */<|MERGE_RESOLUTION|>--- conflicted
+++ resolved
@@ -200,13 +200,6 @@
 
   //----------------------- Set Primary Energy ------------------------
   bPrimaryEnergy = e->GetPrimaryVertex()->GetPrimary()->GetKineticEnergy(); //GetInitialEnergy oid.
-<<<<<<< HEAD
-  //cout << "BRENT " << e->GetPrimaryVertex()->Print(); << endl;
-  //G4cout << "brent: " << bPrimaryEnergy << Gateendl;
-=======
-  //cout << "Debug: GetPrimaryVertex " << e->GetPrimaryVertex()->Print(); << endl;
-  //G4cout << "Debug: bPrimaryEnergy " << bPrimaryEnergy << G4endl;
->>>>>>> a4ed5f89
   //-------------------------------------------------------------------
 
   //----------------------- Set SourceID ------------------------
@@ -216,11 +209,6 @@
     //GateSourceTPSPencilBeam * tpspencilsource = dynamic_cast<GateSourceTPSPencilBeam*>(GateSourceMgr::GetInstance()->GetSource(0));
     //if (tpspencilsource == null) GateError("Please select a TPSPencilBeamSource if you want to store SpotIDs.");
     bSpotID = tpspencilsource->GetCurrentSpotID();
-<<<<<<< HEAD
-    //G4cout << "brent: " << bSpotID << Gateendl;
-=======
-    //G4cout << "Debug: SpotID: " << bSpotID << G4endl;
->>>>>>> a4ed5f89
   }
   //-------------------------------------------------------------------
 }
