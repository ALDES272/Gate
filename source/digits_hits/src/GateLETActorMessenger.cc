/*----------------------
  Copyright (C): OpenGATE Collaboration

  This software is distributed under the terms
  of the GNU Lesser General  Public Licence (LGPL)
  See GATE/LICENSE.txt for further details
  ----------------------*/


#ifndef GATELETACTORMESSENGER_CC
#define GATELETACTORMESSENGER_CC

#include "GateLETActorMessenger.hh"
#include "GateLETActor.hh"

//-----------------------------------------------------------------------------
GateLETActorMessenger::GateLETActorMessenger(GateLETActor* sensor)
  :GateImageActorMessenger(sensor),
   pLETActor(sensor)
{
<<<<<<< HEAD
  pEnableLETUncertaintyCmd = 0;
=======
>>>>>>> 954d3ede
  pSetLETtoWaterCmd = 0;
  pAveragingTypeCmd = 0;
  BuildCommands(baseName+sensor->GetObjectName());
}
//-----------------------------------------------------------------------------


//-----------------------------------------------------------------------------
GateLETActorMessenger::~GateLETActorMessenger()
{
<<<<<<< HEAD
  if(pEnableLETUncertaintyCmd) delete pEnableLETUncertaintyCmd;
=======
  
>>>>>>> 954d3ede
  if(pSetLETtoWaterCmd) delete pSetLETtoWaterCmd;
  if(pAveragingTypeCmd) delete pAveragingTypeCmd;
}
//-----------------------------------------------------------------------------


//-----------------------------------------------------------------------------
void GateLETActorMessenger::BuildCommands(G4String base)
{
<<<<<<< HEAD
  G4String n = base+"/enableUncertaintyLET";
  pEnableLETUncertaintyCmd = new G4UIcmdWithABool(n, this);
  G4String guid = G4String("Enable LET uncertainty calculation");
  pEnableLETUncertaintyCmd->SetGuidance(guid);

  n = base+"/setLETtoWater";
=======
   
  G4String n = base+"/setLETtoWater";
>>>>>>> 954d3ede
  pSetLETtoWaterCmd = new G4UIcmdWithABool(n, this);
  G4String guid = G4String("Enable dose-to-water correction in LET calculation");
  pSetLETtoWaterCmd->SetGuidance(guid);

  n = base+"/doParallelCalculation";
  pSetParallelCalculationCmd = new G4UIcmdWithABool(n, this);
  guid = G4String("Enable parallel calculation: creates 2 output files for each simulation");
  pSetParallelCalculationCmd->SetGuidance(guid);

  n = base +"/setType";
  pAveragingTypeCmd = new G4UIcmdWithAString(n,this);
  guid = G4String("Sets  averaging method ('DoseAveraged', 'TrackAveraged'). Default is 'DoseAveraged'.");
  pAveragingTypeCmd->SetGuidance(guid);
}
//-----------------------------------------------------------------------------


//-----------------------------------------------------------------------------
void GateLETActorMessenger::SetNewValue(G4UIcommand* cmd, G4String newValue)
{
  if (cmd == pSetLETtoWaterCmd) pLETActor->SetLETtoWater(pSetLETtoWaterCmd->GetNewBoolValue(newValue));
  if (cmd == pSetParallelCalculationCmd) pLETActor->SetParallelCalculation(pSetParallelCalculationCmd->GetNewBoolValue(newValue));

  if (cmd == pAveragingTypeCmd) pLETActor->SetLETType(newValue);

  GateImageActorMessenger::SetNewValue( cmd, newValue);
}
//-----------------------------------------------------------------------------

#endif /* end #define GATELETACTORMESSENGER_CC */<|MERGE_RESOLUTION|>--- conflicted
+++ resolved
@@ -18,10 +18,6 @@
   :GateImageActorMessenger(sensor),
    pLETActor(sensor)
 {
-<<<<<<< HEAD
-  pEnableLETUncertaintyCmd = 0;
-=======
->>>>>>> 954d3ede
   pSetLETtoWaterCmd = 0;
   pAveragingTypeCmd = 0;
   BuildCommands(baseName+sensor->GetObjectName());
@@ -32,11 +28,6 @@
 //-----------------------------------------------------------------------------
 GateLETActorMessenger::~GateLETActorMessenger()
 {
-<<<<<<< HEAD
-  if(pEnableLETUncertaintyCmd) delete pEnableLETUncertaintyCmd;
-=======
-  
->>>>>>> 954d3ede
   if(pSetLETtoWaterCmd) delete pSetLETtoWaterCmd;
   if(pAveragingTypeCmd) delete pAveragingTypeCmd;
 }
@@ -46,17 +37,7 @@
 //-----------------------------------------------------------------------------
 void GateLETActorMessenger::BuildCommands(G4String base)
 {
-<<<<<<< HEAD
-  G4String n = base+"/enableUncertaintyLET";
-  pEnableLETUncertaintyCmd = new G4UIcmdWithABool(n, this);
-  G4String guid = G4String("Enable LET uncertainty calculation");
-  pEnableLETUncertaintyCmd->SetGuidance(guid);
-
-  n = base+"/setLETtoWater";
-=======
-   
   G4String n = base+"/setLETtoWater";
->>>>>>> 954d3ede
   pSetLETtoWaterCmd = new G4UIcmdWithABool(n, this);
   G4String guid = G4String("Enable dose-to-water correction in LET calculation");
   pSetLETtoWaterCmd->SetGuidance(guid);
