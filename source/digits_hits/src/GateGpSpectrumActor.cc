--- conflicted
+++ resolved
@@ -120,17 +120,16 @@
 	const G4VProcess* process = point->GetProcessDefinedStep();
 	assert(process);
 	const G4String process_name = process->GetProcessName();
-	
+
         if (process_name != "ProtonInelastic") return;
 
 	const G4Material* material = step->GetPreStepPoint()->GetMaterial();
-	G4HadronicProcessStore* store = G4HadronicProcessStore::Instance();  
-	G4double cross_section = store->GetCrossSectionPerVolume(particle,particle_energy,process,material);  
+	G4HadronicProcessStore* store = G4HadronicProcessStore::Instance();
+	G4double cross_section = store->GetCrossSectionPerVolume(particle,particle_energy,process,material);
 	// G4cout << process_name << " = " << cross_section * mm << " mm-1" << G4endl;
 
 	pHEpInelastic->Fill(particle_energy/MeV);
-<<<<<<< HEAD
-	
+
 	if (!sigma_filled)
 	{
 	for (int bin = 1; bin < pHEpSigmaInelastic->GetNbinsX()+1; bin++)
@@ -144,29 +143,11 @@
 
 	G4bool produced_any_gamma = false;
 	for(size_t lp1=0;lp1<(*fSecondary).size(); lp1++)
-	  { 
+	  {
 	    if ((*fSecondary)[lp1]->GetDefinition() -> GetParticleName() == "gamma")
 	      {
 		pHEpEgp->Fill(particle_energy/MeV,(*fSecondary)[lp1]->GetKineticEnergy()/MeV);
 		pHEpEgpNormalized->Fill(particle_energy/MeV,(*fSecondary)[lp1]->GetKineticEnergy()/MeV,cross_section);
-=======
-
-	//G4cout
-	//	<< "coucou " << particle_name << " " << particle_energy/MeV << " " << process_name << " "
-	//	<< secondaries->size() << " " << created_this_step << " "
-	//	<< material->GetName() << " " << dynamic_particle->GetKineticEnergy() << " "
-	//	<< process_casted << " " << data_store << " " << 1/(cross_section*mm) << Gateendl;
-
-	G4bool produced_any_gamma = false;
-	for (G4TrackVector::const_reverse_iterator iter=secondaries->rbegin(); iter!=secondaries->rend(); iter++)
-	{
-		if (!created_this_step) break;
-		created_this_step--;
-		if ((*iter)->GetParticleDefinition()->GetParticleName() != "gamma") continue;
-		//G4cout << "    " << (*iter)->GetParticleDefinition()->GetParticleName() << " " << (*iter)->GetKineticEnergy()/MeV << Gateendl;
-		pHEpEgp->Fill(particle_energy/MeV,(*iter)->GetKineticEnergy()/MeV);
-		pHEpEgpNormalized->Fill(particle_energy/MeV,(*iter)->GetKineticEnergy()/MeV,cross_section*meter);
->>>>>>> 89fa2a90
 		produced_any_gamma = true;
 		// G4cout << "     E = " << (*fSecondary)[lp1] -> GetKineticEnergy() << G4endl;
 	      }
