/*----------------------
<<<<<<< HEAD
  GATE version name: gate_v6
  
=======
>>>>>>> a4efaed2
  Copyright (C): OpenGATE Collaboration
  
  This software is distributed under the terms
  of the GNU Lesser General  Public Licence (LGPL)
  See GATE/LICENSE.txt for further details
  ----------------------*/


/*
  \brief Class GateFluenceActor :
  \brief
*/
// Gate
#include "GateFluenceActor.hh"
#include "GateScatterOrderTrackInformationActor.hh"

//-----------------------------------------------------------------------------
GateFluenceActor::GateFluenceActor(G4String name, G4int depth):
  GateVImageActor(name,depth)
{
  GateDebugMessageInc("Actor",4,"GateFluenceActor() -- begin"<<G4endl);

  mCurrentEvent=-1;
  mIsSquaredImageEnabled = false;
  mIsUncertaintyImageEnabled = false;
  mIsLastHitEventImageEnabled = false;
  mIsNormalisationEnabled = false;
  mIsNumberOfHitsImageEnabled = false;

  pMessenger = new GateFluenceActorMessenger(this);
  SetStepHitType("pre");
  mResponseFileName = "";
  GateDebugMessageDec("Actor",4,"GateFluenceActor() -- end"<<G4endl);
}
//-----------------------------------------------------------------------------


//-----------------------------------------------------------------------------
/// Destructor
GateFluenceActor::~GateFluenceActor()
{
  delete pMessenger;
}
//-----------------------------------------------------------------------------

//-----------------------------------------------------------------------------
/// Construct
void GateFluenceActor::Construct()
{
  GateDebugMessageInc("Actor", 4, "GateFluenceActor -- Construct - begin" << G4endl);
  GateVImageActor::Construct(); // mImage is not allocated here
  mImage.Allocate();
  
  // Enable callbacks
  EnableBeginOfRunAction(true);
  EnableBeginOfEventAction(true);
  EnablePreUserTrackingAction(false);
  EnableUserSteppingAction(true);
  
  // the image index will be computed according to the preStep
  if (mStepHitType != PreStepHitType) {
    GateWarning("The stepHitType must be 'pre', we force it.");
    SetStepHitType("pre");
  }
  SetStepHitType("pre");
  
  // Read the response detector curve from an external file
  mEnergyResponse.ReadResponseDetectorFile(mResponseFileName);
  
  mImage.SetOrigin(mOrigin);
  mImageProcess.SetOrigin(mOrigin);
  mLastHitEventImage.SetOrigin(mOrigin);
  mNumberOfHitsImage.SetOrigin(mOrigin);

  mImage.SetOverWriteFilesFlag(mOverWriteFilesFlag);
  mImageProcess.SetOverWriteFilesFlag(mOverWriteFilesFlag);

  if( mIsSquaredImageEnabled || mIsUncertaintyImageEnabled)
    {
      mLastHitEventImage.SetResolutionAndHalfSize(mResolution, mHalfSize, mPosition);
      mLastHitEventImage.Allocate();
      mIsLastHitEventImageEnabled = true;
    }

  mImage.EnableSquaredImage(mIsSquaredImageEnabled);
  mImage.EnableUncertaintyImage(mIsUncertaintyImageEnabled);
  // Force the computation of squared image if uncertainty is enabled
  if (mIsUncertaintyImageEnabled) mImage.EnableSquaredImage(true);
  mImage.SetResolutionAndHalfSize(mResolution, mHalfSize, mPosition);
  mImage.Allocate();
  
  // Allocate scatter image
  if( mIsScatterImageEnabled)
    {
    SetOriginTransformAndFlagToImage(mImageProcess);
      mImageProcess.EnableSquaredImage(mIsSquaredImageEnabled);
      mImageProcess.EnableUncertaintyImage(mIsUncertaintyImageEnabled);
      // Force the computation of squared image if uncertainty is enabled
      if (mIsUncertaintyImageEnabled) mImageProcess.EnableSquaredImage(true);
      mImageProcess.SetResolutionAndHalfSize( mResolution, mHalfSize, mPosition);
      mImageProcess.Allocate();
      mImageProcess.SetOrigin(mOrigin);
    }

  if (mIsNumberOfHitsImageEnabled)
    {
    SetOriginTransformAndFlagToImage(mNumberOfHitsImage);
      mNumberOfHitsImage.SetResolutionAndHalfSize(mResolution, mHalfSize, mPosition);
      mNumberOfHitsImage.Allocate();
    }

  // Print information
  GateMessage("Actor", 1,
              "\tFluence FluenceActor    = '" << GetObjectName() << "'" << G4endl);
  
  ResetData();
  GateMessageDec("Actor", 4, "GateFluenceActor -- Construct - end" << G4endl);
}
//-----------------------------------------------------------------------------


//-----------------------------------------------------------------------------
/// Save data
void GateFluenceActor::SaveData()
{
  G4int rID = G4RunManager::GetRunManager()->GetCurrentRun()->GetRunID();
  char filename[1024];
  // Printing all particles
  GateVImageActor::SaveData();
  if(mSaveFilename != "")
    { 
      sprintf(filename, mSaveFilename, rID);
      mImage.SetFilename(G4String(filename));
      if( mIsNormalisationEnabled) mImage.SaveData(mCurrentEvent+1, true);
      else mImage.SaveData(mCurrentEvent+1, false);

      if( mIsNumberOfHitsImageEnabled)
      {
        G4String fn = G4String(removeExtension(mSaveFilename))+"-NbOfHits."+G4String(getExtension(mSaveFilename));
        mNumberOfHitsImage.Write(fn);
      }

      // Printing just scatter
      if( mIsScatterImageEnabled)
	{
          G4String fn = removeExtension(filename)+"-scatter."+G4String(getExtension(filename));
          mImageProcess.SetFilename(fn);
          if( mIsNormalisationEnabled) mImageProcess.SaveData(mCurrentEvent+1, true);
          else mImageProcess.SaveData(mCurrentEvent+1, false);

          if( mIsLastHitEventImageEnabled) mLastHitEventImage.Fill(-1);
	}
      if( mIsLastHitEventImageEnabled) mLastHitEventImage.Fill(-1); // reset
    }

  
  // Printing scatter of each order
  if(mScatterOrderFilename != "")
    {
      for(unsigned int k = 0; k<mFluencePerOrderImages.size(); k++)
	{
	  sprintf(filename, mScatterOrderFilename, rID, k+1);
	  mFluencePerOrderImages[k]->Write((G4String)filename);
	}
    }
  
  // Printing compton or rayleigh or fluorescence scatter images
  if(mSeparateProcessFilename != "")
  {
    // Saving separately process images (e.g. Compton, Rayleigh...)
    std::map<G4String,GateImage*>::iterator it = mProcesses.end();
    for(unsigned int i = 0; i<mProcessName.size(); i++){
      it = mProcesses.find(mProcessName[i]);
      if(it!=mProcesses.end()){
        stringstream filenamestream;
        filenamestream << mSeparateProcessFilename << "_" << mProcessName[i] << ".mhd";
        sprintf(filename, filenamestream.str().c_str(), rID);
        mProcesses[mProcessName[i]]->Write((G4String)filename);
      }
      it = mProcesses.end();
    }
  }
}
//-----------------------------------------------------------------------------


//-----------------------------------------------------------------------------
void GateFluenceActor::ResetData()
{
  if( mIsLastHitEventImageEnabled) mLastHitEventImage.Fill(-1);
  mImage.Reset();
  mImageProcess.Reset();
  mImage.Fill(0);
  if(mIsScatterImageEnabled) mImageProcess.Fill(0);
}
//-----------------------------------------------------------------------------



//-----------------------------------------------------------------------------
void GateFluenceActor::BeginOfRunAction( const G4Run *)
{
  GateDebugMessage("Actor", 3, "GateFluenceActor -- Begin of Run" << G4endl);
}
//-----------------------------------------------------------------------------




//-----------------------------------------------------------------------------
void GateFluenceActor::BeginOfEventAction(const G4Event * e)
{
  GateVActor::BeginOfEventAction(e);
  mCurrentEvent++;
  GateDebugMessage("Actor", 3, "GateFluenceActor -- Begin of Event: "<<mCurrentEvent << G4endl);
}
//-----------------------------------------------------------------------------


//-----------------------------------------------------------------------------
void GateFluenceActor::UserSteppingActionInVoxel(const int index, const G4Step* step)
{
  GateDebugMessageInc("Actor", 4, "GateFluenceActor -- UserSteppingActionInVoxel - begin" << G4endl);
  const double weight = step->GetTrack()->GetWeight();
  // Is this necessary?
  if(index <0)
    {
      GateDebugMessage("Actor", 5, "index<0 : do nothing" << G4endl);
      GateDebugMessageDec("Actor", 4, "GateFluenceActor -- UserSteppingActionInVoxel -- end" << G4endl);
      return;
    }
  
  GateScatterOrderTrackInformation * info = dynamic_cast<GateScatterOrderTrackInformation *>(step->GetTrack()->GetUserInformation());
  
  /* http://geant4.org/geant4/support/faq.shtml
     To check that the particle has just entered in the current volume
     (i.e. it is at the first step in the volume; the preStepPoint is at the boundary):
  */
  if( step->GetPreStepPoint()->GetStepStatus() == fGeomBoundary)
    {
      double energy = (step->GetPreStepPoint()->GetKineticEnergy());
      double respValue = mEnergyResponse(energy);
      bool sameEvent=true;
      if( mIsLastHitEventImageEnabled)
	{
	  GateDebugMessage( "Actor", 2,  "GateFluenceActor -- UserSteppingActionInVoxel: Last event in index = " << mLastHitEventImage.GetValue(index) << G4endl);
	  if( mCurrentEvent != mLastHitEventImage.GetValue( index))
	    {
	      sameEvent = false;
	      mLastHitEventImage.SetValue(index, mCurrentEvent);
	    }
	}
      
      if( mIsUncertaintyImageEnabled || mIsSquaredImageEnabled)
	{
          if( sameEvent) mImage.AddTempValue( index, respValue);
	  else mImage.AddValueAndUpdate( index, respValue);
	}
      else mImage.AddValue( index, respValue);

      if( mIsNumberOfHitsImageEnabled) mNumberOfHitsImage.AddValue( index, weight);

      
      if( mIsScatterImageEnabled) {
	unsigned int order = 0;
	G4String process = "";
	// Scatter order
	if(info) {
	  order   = info->GetScatterOrder();
	  process = info->GetScatterProcess();
	  // Allocate GateImage if process occurs
          if(mProcesses.find(process) == mProcesses.end() && process != G4String(""))
          {
            GateImage * voidImage = new GateImage;
            voidImage->SetResolutionAndHalfSize(mResolution, mHalfSize, mPosition);
            voidImage->Allocate();
            voidImage->SetOrigin(mOrigin);
            voidImage->Fill(0);
            mProcesses.insert(std::pair<G4String,GateImage*>(process, voidImage));
            mProcessName.push_back(process);
          }
	  if(order) {
	    while(order > mFluencePerOrderImages.size() && order > 0) {
	      GateImage * voidImage = new GateImage;
	      voidImage->SetResolutionAndHalfSize(mResolution, mHalfSize, mPosition);
	      voidImage->Allocate();
	      voidImage->SetOrigin(mOrigin);
	      voidImage->Fill(0);
	      mFluencePerOrderImages.push_back( voidImage );
	    }
	  }
	}
	// Scattered primary particles, e.g., primary photons that undergo
	// Compton and Rayleigh interactions. Straight interactions are missed.
	if(!step->GetTrack()->GetParentID() &&
	   !step->GetTrack()->GetDynamicParticle()->GetPrimaryParticle()
           ->GetMomentum().isNear(step->GetTrack()->GetDynamicParticle()->GetMomentum()))
          {

            if( mIsUncertaintyImageEnabled || mIsSquaredImageEnabled)
              {
                if( sameEvent) mImageProcess.AddTempValue( index, respValue);
                else mImageProcess.AddValueAndUpdate( index, respValue);
              }
            else mImageProcess.AddValue( index, respValue);

            if( process != G4String("") )
              mProcesses[process]->AddValue(index, respValue);
	  
            // Scatter order image
            if(order)
              mFluencePerOrderImages[order-1]->AddValue(index, respValue);
          }
	// Secondary particles, e.g., Fluorescence gammas
        if(step->GetTrack()->GetTrackID() && step->GetTrack()->GetParentID()>0 )
          {
            if( mIsUncertaintyImageEnabled || mIsSquaredImageEnabled)
              {
                if( sameEvent) mImageProcess.AddTempValue( index, respValue);
                else mImageProcess.AddValueAndUpdate( index, respValue);
              }
            else mImageProcess.AddValue( index, respValue);

            // Scatter order image
            if( process != G4String("") )
              mProcesses[process]->AddValue(index, respValue);
            if(order)
              mFluencePerOrderImages[order-1]->AddValue(index, respValue);
          }
        }
      }
  GateDebugMessageDec("Actor", 4, "GateFluenceActor -- UserSteppingActionInVoxel -- end" << G4endl);
}
//-----------------------------------------------------------------------------<|MERGE_RESOLUTION|>--- conflicted
+++ resolved
@@ -1,9 +1,4 @@
 /*----------------------
-<<<<<<< HEAD
-  GATE version name: gate_v6
-  
-=======
->>>>>>> a4efaed2
   Copyright (C): OpenGATE Collaboration
   
   This software is distributed under the terms
