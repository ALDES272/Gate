/*----------------------
<<<<<<< HEAD
  GATE version name: gate_v6
  
=======
>>>>>>> 9d0a123a
  Copyright (C): OpenGATE Collaboration
  
  This software is distributed under the terms
  of the GNU Lesser General  Public Licence (LGPL)
  See GATE/LICENSE.txt for further details
  ----------------------*/


/*
  \brief Class GateFluenceActor :
  \brief
*/
// Gate
#include "GateFluenceActor.hh"
#include "GateScatterOrderTrackInformationActor.hh"

//-----------------------------------------------------------------------------
GateFluenceActor::GateFluenceActor(G4String name, G4int depth):
  GateVImageActor(name,depth)
{
  GateDebugMessageInc("Actor",4,"GateFluenceActor() -- begin"<<G4endl);

  mCurrentEvent=-1;
  mIsSquaredImageEnabled = false;
  mIsUncertaintyImageEnabled = false;
  mIsLastHitEventImageEnabled = false;
  mIsNormalisationEnabled = false;
  mIsNumberOfHitsImageEnabled = false;

  pMessenger = new GateFluenceActorMessenger(this);
  SetStepHitType("pre");
  mResponseFileName = "";
  GateDebugMessageDec("Actor",4,"GateFluenceActor() -- end"<<G4endl);
}
//-----------------------------------------------------------------------------


//-----------------------------------------------------------------------------
/// Destructor
GateFluenceActor::~GateFluenceActor()
{
  delete pMessenger;
}
//-----------------------------------------------------------------------------

//-----------------------------------------------------------------------------
/// Construct
void GateFluenceActor::Construct()
{
  GateDebugMessageInc("Actor", 4, "GateFluenceActor -- Construct - begin" << G4endl);
  GateVImageActor::Construct(); // mImage is not allocated here
  mImage.Allocate();
  
  // Enable callbacks
  EnableBeginOfRunAction(true);
  EnableBeginOfEventAction(true);
  EnablePreUserTrackingAction(false);
  EnableUserSteppingAction(true);
  
  // the image index will be computed according to the preStep
  if (mStepHitType != PreStepHitType) {
    GateWarning("The stepHitType must be 'pre', we force it.");
    SetStepHitType("pre");
  }
  SetStepHitType("pre");
  
  // Read the response detector curve from an external file
  mEnergyResponse.ReadResponseDetectorFile(mResponseFileName);
  
  mImage.SetOrigin(mOrigin);
  mImageProcess.SetOrigin(mOrigin);
  mLastHitEventImage.SetOrigin(mOrigin);
  mNumberOfHitsImage.SetOrigin(mOrigin);

  mImage.SetOverWriteFilesFlag(mOverWriteFilesFlag);
  mImageProcess.SetOverWriteFilesFlag(mOverWriteFilesFlag);

  if( mIsSquaredImageEnabled || mIsUncertaintyImageEnabled)
    {
      mLastHitEventImage.SetResolutionAndHalfSize(mResolution, mHalfSize, mPosition);
      mLastHitEventImage.Allocate();
      mIsLastHitEventImageEnabled = true;
    }

  mImage.EnableSquaredImage(mIsSquaredImageEnabled);
  mImage.EnableUncertaintyImage(mIsUncertaintyImageEnabled);
  // Force the computation of squared image if uncertainty is enabled
  if (mIsUncertaintyImageEnabled) mImage.EnableSquaredImage(true);
  mImage.SetResolutionAndHalfSize(mResolution, mHalfSize, mPosition);
  mImage.Allocate();
  
  // Allocate scatter image
  if( mIsScatterImageEnabled)
    {
    SetOriginTransformAndFlagToImage(mImageProcess);
      mImageProcess.EnableSquaredImage(mIsSquaredImageEnabled);
      mImageProcess.EnableUncertaintyImage(mIsUncertaintyImageEnabled);
      // Force the computation of squared image if uncertainty is enabled
      if (mIsUncertaintyImageEnabled) mImageProcess.EnableSquaredImage(true);
      mImageProcess.SetResolutionAndHalfSize( mResolution, mHalfSize, mPosition);
      mImageProcess.Allocate();
      mImageProcess.SetOrigin(mOrigin);
    }

  if (mIsNumberOfHitsImageEnabled)
    {
    SetOriginTransformAndFlagToImage(mNumberOfHitsImage);
      mNumberOfHitsImage.SetResolutionAndHalfSize(mResolution, mHalfSize, mPosition);
      mNumberOfHitsImage.Allocate();
    }

  // Print information
  GateMessage("Actor", 1,
              "\tFluence FluenceActor    = '" << GetObjectName() << "'" << G4endl);
  
  ResetData();
  GateMessageDec("Actor", 4, "GateFluenceActor -- Construct - end" << G4endl);
}
//-----------------------------------------------------------------------------


//-----------------------------------------------------------------------------
/// Save data
void GateFluenceActor::SaveData()
{
  G4int rID = G4RunManager::GetRunManager()->GetCurrentRun()->GetRunID();
  char filename[1024];
  // Printing all particles
  GateVImageActor::SaveData();
  if(mSaveFilename != "")
    { 
      sprintf(filename, mSaveFilename, rID);
      mImage.SetFilename(G4String(filename));
      if( mIsNormalisationEnabled) mImage.SaveData(mCurrentEvent+1, true);
      else mImage.SaveData(mCurrentEvent+1, false);

      if( mIsNumberOfHitsImageEnabled)
      {
        G4String fn = G4String(removeExtension(mSaveFilename))+"-NbOfHits."+G4String(getExtension(mSaveFilename));
        mNumberOfHitsImage.Write(fn);
      }

      // Printing just scatter
      if( mIsScatterImageEnabled)
	{
          G4String fn = removeExtension(filename)+"-scatter."+G4String(getExtension(filename));
          mImageProcess.SetFilename(fn);
          if( mIsNormalisationEnabled) mImageProcess.SaveData(mCurrentEvent+1, true);
          else mImageProcess.SaveData(mCurrentEvent+1, false);

          if( mIsLastHitEventImageEnabled) mLastHitEventImage.Fill(-1);
	}
      if( mIsLastHitEventImageEnabled) mLastHitEventImage.Fill(-1); // reset
    }

  
  // Printing scatter of each order
  if(mScatterOrderFilename != "")
    {
      for(unsigned int k = 0; k<mFluencePerOrderImages.size(); k++)
	{
	  sprintf(filename, mScatterOrderFilename, rID, k+1);
	  mFluencePerOrderImages[k]->Write((G4String)filename);
	}
    }
  
  // Printing compton or rayleigh or fluorescence scatter images
  if(mSeparateProcessFilename != "")
  {
    // Saving separately process images (e.g. Compton, Rayleigh...)
    std::map<G4String,GateImage*>::iterator it = mProcesses.end();
    for(unsigned int i = 0; i<mProcessName.size(); i++){
      it = mProcesses.find(mProcessName[i]);
      if(it!=mProcesses.end()){
        stringstream filenamestream;
        filenamestream << mSeparateProcessFilename << "_" << mProcessName[i] << ".mhd";
        sprintf(filename, filenamestream.str().c_str(), rID);
        mProcesses[mProcessName[i]]->Write((G4String)filename);
      }
      it = mProcesses.end();
    }
  }
}
//-----------------------------------------------------------------------------


//-----------------------------------------------------------------------------
void GateFluenceActor::ResetData()
{
  if( mIsLastHitEventImageEnabled) mLastHitEventImage.Fill(-1);
  mImage.Reset();
  mImageProcess.Reset();
  mImage.Fill(0);
  if(mIsScatterImageEnabled) mImageProcess.Fill(0);
}
//-----------------------------------------------------------------------------



//-----------------------------------------------------------------------------
void GateFluenceActor::BeginOfRunAction( const G4Run *)
{
  GateDebugMessage("Actor", 3, "GateFluenceActor -- Begin of Run" << G4endl);
}
//-----------------------------------------------------------------------------




//-----------------------------------------------------------------------------
void GateFluenceActor::BeginOfEventAction(const G4Event * e)
{
  GateVActor::BeginOfEventAction(e);
  mCurrentEvent++;
  GateDebugMessage("Actor", 3, "GateFluenceActor -- Begin of Event: "<<mCurrentEvent << G4endl);
}
//-----------------------------------------------------------------------------


//-----------------------------------------------------------------------------
void GateFluenceActor::UserSteppingActionInVoxel(const int index, const G4Step* step)
{
  GateDebugMessageInc("Actor", 4, "GateFluenceActor -- UserSteppingActionInVoxel - begin" << G4endl);
  const double weight = step->GetTrack()->GetWeight();
  // Is this necessary?
  if(index <0)
    {
      GateDebugMessage("Actor", 5, "index<0 : do nothing" << G4endl);
      GateDebugMessageDec("Actor", 4, "GateFluenceActor -- UserSteppingActionInVoxel -- end" << G4endl);
      return;
    }
  
  GateScatterOrderTrackInformation * info = dynamic_cast<GateScatterOrderTrackInformation *>(step->GetTrack()->GetUserInformation());
  
  /* http://geant4.org/geant4/support/faq.shtml
     To check that the particle has just entered in the current volume
     (i.e. it is at the first step in the volume; the preStepPoint is at the boundary):
  */
  if( step->GetPreStepPoint()->GetStepStatus() == fGeomBoundary)
    {
      double energy = (step->GetPreStepPoint()->GetKineticEnergy());
      double respValue = mEnergyResponse(energy);
      bool sameEvent=true;
      if( mIsLastHitEventImageEnabled)
	{
	  GateDebugMessage( "Actor", 2,  "GateFluenceActor -- UserSteppingActionInVoxel: Last event in index = " << mLastHitEventImage.GetValue(index) << G4endl);
	  if( mCurrentEvent != mLastHitEventImage.GetValue( index))
	    {
	      sameEvent = false;
	      mLastHitEventImage.SetValue(index, mCurrentEvent);
	    }
	}
      
      if( mIsUncertaintyImageEnabled || mIsSquaredImageEnabled)
	{
          if( sameEvent) mImage.AddTempValue( index, respValue);
	  else mImage.AddValueAndUpdate( index, respValue);
	}
      else mImage.AddValue( index, respValue);

      if( mIsNumberOfHitsImageEnabled) mNumberOfHitsImage.AddValue( index, weight);

      
      if( mIsScatterImageEnabled) {
	unsigned int order = 0;
	G4String process = "";
	// Scatter order
	if(info) {
	  order   = info->GetScatterOrder();
	  process = info->GetScatterProcess();
	  // Allocate GateImage if process occurs
          if(mProcesses.find(process) == mProcesses.end() && process != G4String(""))
          {
            GateImage * voidImage = new GateImage;
            voidImage->SetResolutionAndHalfSize(mResolution, mHalfSize, mPosition);
            voidImage->Allocate();
            voidImage->SetOrigin(mOrigin);
            voidImage->Fill(0);
            mProcesses.insert(std::pair<G4String,GateImage*>(process, voidImage));
            mProcessName.push_back(process);
          }
	  if(order) {
	    while(order > mFluencePerOrderImages.size() && order > 0) {
	      GateImage * voidImage = new GateImage;
	      voidImage->SetResolutionAndHalfSize(mResolution, mHalfSize, mPosition);
	      voidImage->Allocate();
	      voidImage->SetOrigin(mOrigin);
	      voidImage->Fill(0);
	      mFluencePerOrderImages.push_back( voidImage );
	    }
	  }
	}
	// Scattered primary particles, e.g., primary photons that undergo
	// Compton and Rayleigh interactions. Straight interactions are missed.
	if(!step->GetTrack()->GetParentID() &&
	   !step->GetTrack()->GetDynamicParticle()->GetPrimaryParticle()
           ->GetMomentum().isNear(step->GetTrack()->GetDynamicParticle()->GetMomentum()))
          {

            if( mIsUncertaintyImageEnabled || mIsSquaredImageEnabled)
              {
                if( sameEvent) mImageProcess.AddTempValue( index, respValue);
                else mImageProcess.AddValueAndUpdate( index, respValue);
              }
            else mImageProcess.AddValue( index, respValue);

            if( process != G4String("") )
              mProcesses[process]->AddValue(index, respValue);
	  
            // Scatter order image
            if(order)
              mFluencePerOrderImages[order-1]->AddValue(index, respValue);
          }
	// Secondary particles, e.g., Fluorescence gammas
        if(step->GetTrack()->GetTrackID() && step->GetTrack()->GetParentID()>0 )
          {
            if( mIsUncertaintyImageEnabled || mIsSquaredImageEnabled)
              {
                if( sameEvent) mImageProcess.AddTempValue( index, respValue);
                else mImageProcess.AddValueAndUpdate( index, respValue);
              }
            else mImageProcess.AddValue( index, respValue);

            // Scatter order image
            if( process != G4String("") )
              mProcesses[process]->AddValue(index, respValue);
            if(order)
              mFluencePerOrderImages[order-1]->AddValue(index, respValue);
          }
        }
      }
  GateDebugMessageDec("Actor", 4, "GateFluenceActor -- UserSteppingActionInVoxel -- end" << G4endl);
}
//-----------------------------------------------------------------------------<|MERGE_RESOLUTION|>--- conflicted
+++ resolved
@@ -1,11 +1,6 @@
 /*----------------------
-<<<<<<< HEAD
-  GATE version name: gate_v6
-  
-=======
->>>>>>> 9d0a123a
   Copyright (C): OpenGATE Collaboration
-  
+
   This software is distributed under the terms
   of the GNU Lesser General  Public Licence (LGPL)
   See GATE/LICENSE.txt for further details
@@ -56,23 +51,23 @@
   GateDebugMessageInc("Actor", 4, "GateFluenceActor -- Construct - begin" << G4endl);
   GateVImageActor::Construct(); // mImage is not allocated here
   mImage.Allocate();
-  
+
   // Enable callbacks
   EnableBeginOfRunAction(true);
   EnableBeginOfEventAction(true);
   EnablePreUserTrackingAction(false);
   EnableUserSteppingAction(true);
-  
+
   // the image index will be computed according to the preStep
   if (mStepHitType != PreStepHitType) {
     GateWarning("The stepHitType must be 'pre', we force it.");
     SetStepHitType("pre");
   }
   SetStepHitType("pre");
-  
+
   // Read the response detector curve from an external file
   mEnergyResponse.ReadResponseDetectorFile(mResponseFileName);
-  
+
   mImage.SetOrigin(mOrigin);
   mImageProcess.SetOrigin(mOrigin);
   mLastHitEventImage.SetOrigin(mOrigin);
@@ -94,7 +89,7 @@
   if (mIsUncertaintyImageEnabled) mImage.EnableSquaredImage(true);
   mImage.SetResolutionAndHalfSize(mResolution, mHalfSize, mPosition);
   mImage.Allocate();
-  
+
   // Allocate scatter image
   if( mIsScatterImageEnabled)
     {
@@ -118,7 +113,7 @@
   // Print information
   GateMessage("Actor", 1,
               "\tFluence FluenceActor    = '" << GetObjectName() << "'" << G4endl);
-  
+
   ResetData();
   GateMessageDec("Actor", 4, "GateFluenceActor -- Construct - end" << G4endl);
 }
@@ -134,7 +129,7 @@
   // Printing all particles
   GateVImageActor::SaveData();
   if(mSaveFilename != "")
-    { 
+    {
       sprintf(filename, mSaveFilename, rID);
       mImage.SetFilename(G4String(filename));
       if( mIsNormalisationEnabled) mImage.SaveData(mCurrentEvent+1, true);
@@ -159,7 +154,7 @@
       if( mIsLastHitEventImageEnabled) mLastHitEventImage.Fill(-1); // reset
     }
 
-  
+
   // Printing scatter of each order
   if(mScatterOrderFilename != "")
     {
@@ -169,7 +164,7 @@
 	  mFluencePerOrderImages[k]->Write((G4String)filename);
 	}
     }
-  
+
   // Printing compton or rayleigh or fluorescence scatter images
   if(mSeparateProcessFilename != "")
   {
@@ -235,9 +230,9 @@
       GateDebugMessageDec("Actor", 4, "GateFluenceActor -- UserSteppingActionInVoxel -- end" << G4endl);
       return;
     }
-  
+
   GateScatterOrderTrackInformation * info = dynamic_cast<GateScatterOrderTrackInformation *>(step->GetTrack()->GetUserInformation());
-  
+
   /* http://geant4.org/geant4/support/faq.shtml
      To check that the particle has just entered in the current volume
      (i.e. it is at the first step in the volume; the preStepPoint is at the boundary):
@@ -256,7 +251,7 @@
 	      mLastHitEventImage.SetValue(index, mCurrentEvent);
 	    }
 	}
-      
+
       if( mIsUncertaintyImageEnabled || mIsSquaredImageEnabled)
 	{
           if( sameEvent) mImage.AddTempValue( index, respValue);
@@ -266,7 +261,7 @@
 
       if( mIsNumberOfHitsImageEnabled) mNumberOfHitsImage.AddValue( index, weight);
 
-      
+
       if( mIsScatterImageEnabled) {
 	unsigned int order = 0;
 	G4String process = "";
@@ -312,7 +307,7 @@
 
             if( process != G4String("") )
               mProcesses[process]->AddValue(index, respValue);
-	  
+
             // Scatter order image
             if(order)
               mFluencePerOrderImages[order-1]->AddValue(index, respValue);
