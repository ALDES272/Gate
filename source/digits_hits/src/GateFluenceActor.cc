/*----------------------
  GATE version name: gate_v6

  Copyright (C): OpenGATE Collaboration

  This software is distributed under the terms
  of the GNU Lesser General  Public Licence (LGPL)
  See GATE/LICENSE.txt for further details
  ----------------------*/


/*
  \brief Class GateFluenceActor :
  \brief
*/
// Gate
#include "GateFluenceActor.hh"
#include "GateScatterOrderTrackInformationActor.hh"
#include "GateEnergyResponseFunctor.hh"

//-----------------------------------------------------------------------------
GateFluenceActor::GateFluenceActor(G4String name, G4int depth):
  GateVImageActor(name,depth)
{
  GateDebugMessageInc("Actor",4,"GateFluenceActor() -- begin"<<G4endl);
  pMessenger = new GateFluenceActorMessenger(this);
  SetStepHitType("pre");
  mResponseFileName = "";
  GateDebugMessageDec("Actor",4,"GateFluenceActor() -- end"<<G4endl);
}
//-----------------------------------------------------------------------------


//-----------------------------------------------------------------------------
/// Destructor
GateFluenceActor::~GateFluenceActor()
{
  delete pMessenger;
}
//-----------------------------------------------------------------------------

//-----------------------------------------------------------------------------
/// Construct
void GateFluenceActor::Construct()
{
  GateDebugMessageInc("Actor", 4, "GateFluenceActor -- Construct - begin" << G4endl);
  GateVImageActor::Construct(); // mImage is not allocated here
  mImage.Allocate();

  // Enable callbacks
  EnableBeginOfRunAction(true);
  EnableBeginOfEventAction(true);
  EnablePreUserTrackingAction(false);
  EnableUserSteppingAction(true);

  // the image index will be computed according to the preStep
  if (mStepHitType != PreStepHitType) {
    GateWarning("The stepHitType must be 'pre', we force it.");
    SetStepHitType("pre");
  }
  SetStepHitType("pre");

  // Read the response detector curve from an external file
  if( mResponseFileName != "") ReadResponseDetectorFile();

  // Allocate scatter image
  if (mIsScatterImageEnabled) {
    mImageScatter.SetResolutionAndHalfSize(mResolution, mHalfSize, mPosition);
    mImageScatter.Allocate();
    mImageScatter.SetOrigin(mOrigin);
  }

  // Print information
  GateMessage("Actor", 1,
              "\tFluence FluenceActor    = '" << GetObjectName() << "'" << G4endl);

  ResetData();
  GateMessageDec("Actor", 4, "GateFluenceActor -- Construct - end" << G4endl);
}
//-----------------------------------------------------------------------------


//-----------------------------------------------------------------------------
/// Save data
void GateFluenceActor::SaveData()
{
  G4int rID = G4RunManager::GetRunManager()->GetCurrentRun()->GetRunID();
  char filename[1024];
  // Printing all particles
  GateVImageActor::SaveData();
  if(mSaveFilename != "")
  {
    sprintf(filename, mSaveFilename, rID);
    mImage.Write(filename);
    // Printing just scatter
    if(mIsScatterImageEnabled)
    {
      G4String fn = removeExtension(filename)+"-scatter."+G4String(getExtension(filename));
      mImageScatter.Write(fn);
    }
  }
  // Printing scatter of each order
  if(mScatterOrderFilename != "")
  {
    for(unsigned int k = 0; k<mFluencePerOrderImages.size(); k++)
    {
      sprintf(filename, mScatterOrderFilename, rID, k+1);
      mFluencePerOrderImages[k]->Write((G4String)filename);
    }
  }
}
//-----------------------------------------------------------------------------


//-----------------------------------------------------------------------------
void GateFluenceActor::ResetData()
{
  mImage.Fill(0);
  if(mIsScatterImageEnabled) {
    mImageScatter.Fill(0);
  }
}
//-----------------------------------------------------------------------------



//-----------------------------------------------------------------------------
void GateFluenceActor::BeginOfRunAction( const G4Run*r)
{
}
//-----------------------------------------------------------------------------




//-----------------------------------------------------------------------------
void GateFluenceActor::BeginOfEventAction(const G4Event * e)
{
  GateVActor::BeginOfEventAction(e);
}
//-----------------------------------------------------------------------------


//-----------------------------------------------------------------------------
void GateFluenceActor::UserSteppingActionInVoxel(const int index, const G4Step* step)
{
  GateDebugMessageInc("Actor", 4, "GateFluenceActor -- UserSteppingActionInVoxel - begin" << G4endl);

  // Is this necessary?
  if (index <0) {
    GateDebugMessage("Actor", 5, "index<0 : do nothing" << G4endl);
    GateDebugMessageDec("Actor", 4, "GateFluenceActor -- UserSteppingActionInVoxel -- end" << G4endl);
    return;
  }

  GateScatterOrderTrackInformation * info = dynamic_cast<GateScatterOrderTrackInformation *>(step->GetTrack()->GetUserInformation());

  /* http://geant4.org/geant4/support/faq.shtml
     To check that the particle has just entered in the current volume
     (i.e. it is at the first step in the volume; the preStepPoint is at the boundary):
  */
  if (step->GetPreStepPoint()->GetStepStatus() == fGeomBoundary)
    {
<<<<<<< HEAD
      double photonValue, photonValueFun;
      if( mResponseFileName != "")
	{ 
          double photonEnergy = (step->GetPreStepPoint()->GetKineticEnergy());
          //GateEnergyResponseFunctor::InterpolationEnergyResponse * iterInterp = new GateEnergyResponseFunctor::InterpolationEnergyResponse;
          // Energy Response Detector (linear interpolation to obtain the right value from the list)
          GateEnergyResponseFunctor::InterpolationEnergyResponse operatorInterp;
          photonValueFun = operatorInterp( photonEnergy, mUserResponseMap);
        }
      else
	{
          G4cout << " Aqui si " << G4endl;
	  photonValue = 1;
	}
      
      mImage.AddValue(index, photonValue);
=======
      double respValue = 1.;
      if( !mResponseFileName)
	{
	  double energy = (step->GetPreStepPoint()->GetKineticEnergy());

	  // Energy Response Detector (linear interpolation to obtain the right value from the list)
	  std::map< G4double, G4double >::iterator iterResponseMap = mUserResponseMap.end();
	  iterResponseMap =  mUserResponseMap.lower_bound( energy);
	  if(iterResponseMap == mUserResponseMap.begin() || iterResponseMap == mUserResponseMap.end())
	    {
	      G4cout << "Particle Energy outside the Response Detector list" << G4endl;
	      exit(1);
	    }
	  double upperEn = iterResponseMap->first;
	  double upperMu = iterResponseMap->second;
          iterResponseMap--;
	  double lowerEn = iterResponseMap->first;
	  double lowerMu = iterResponseMap->second;
	  // Interpolation result value corresponding to the incedent photon and to count into the voxel
	  respValue = ((( upperMu - lowerMu)/( upperEn - lowerEn)) * ( energy - upperEn) + upperMu);
	}

      mImage.AddValue(index, respValue);
>>>>>>> b803c624
      // Scatter order
      if(info)
	{
	  unsigned int order = info->GetScatterOrder();
	  if(order)
	    {
	      while(order>mFluencePerOrderImages.size() && order>0)
		{
		  GateImage * voidImage = new GateImage;
		  voidImage->SetResolutionAndHalfSize(mResolution, mHalfSize, mPosition);
		  voidImage->Allocate();
		  voidImage->SetOrigin(mOrigin);
		  voidImage->Fill(0);
		  mFluencePerOrderImages.push_back( voidImage );
		}
	      mFluencePerOrderImages[order-1]->AddValue(index, respValue);
	    }
	}

    if(mIsScatterImageEnabled &&
       !step->GetTrack()->GetParentID() &&
       !step->GetTrack()->GetDynamicParticle()->GetPrimaryParticle()->GetMomentum().isNear(
                                                                                           step->GetTrack()->GetDynamicParticle()->GetMomentum())) {
      mImageScatter.AddValue(index, respValue);
    }
  }

  GateDebugMessageDec("Actor", 4, "GateFluenceActor -- UserSteppingActionInVoxel -- end" << G4endl);
}
//-----------------------------------------------------------------------------



//-----------------------------------------------------------------------------
void GateFluenceActor::ReadResponseDetectorFile()
{
  G4cout << "hola no deberia venir aqui" << G4endl;
  G4double energy, response;
  std::ifstream inResponseFile;
  mUserResponseMap.clear( );

  inResponseFile.open( mResponseFileName);
  if( !inResponseFile )
    {
      // file couldn't be opened
      G4cout << "Error: file could not be opened" << G4endl;
      exit( 1);
    }
  while ( !inResponseFile.eof( ))
    {
      inResponseFile >> energy >> response;
      energy = energy*MeV;
      mUserResponseMap[ energy] = response;
    }
  inResponseFile.close( );
}
//-----------------------------------------------------------------------------
<|MERGE_RESOLUTION|>--- conflicted
+++ resolved
@@ -161,48 +161,17 @@
   */
   if (step->GetPreStepPoint()->GetStepStatus() == fGeomBoundary)
     {
-<<<<<<< HEAD
-      double photonValue, photonValueFun;
+      double respValue = 1;
       if( mResponseFileName != "")
-	{ 
-          double photonEnergy = (step->GetPreStepPoint()->GetKineticEnergy());
-          //GateEnergyResponseFunctor::InterpolationEnergyResponse * iterInterp = new GateEnergyResponseFunctor::InterpolationEnergyResponse;
-          // Energy Response Detector (linear interpolation to obtain the right value from the list)
-          GateEnergyResponseFunctor::InterpolationEnergyResponse operatorInterp;
-          photonValueFun = operatorInterp( photonEnergy, mUserResponseMap);
-        }
-      else
-	{
-          G4cout << " Aqui si " << G4endl;
-	  photonValue = 1;
-	}
-      
-      mImage.AddValue(index, photonValue);
-=======
-      double respValue = 1.;
-      if( !mResponseFileName)
-	{
-	  double energy = (step->GetPreStepPoint()->GetKineticEnergy());
-
-	  // Energy Response Detector (linear interpolation to obtain the right value from the list)
-	  std::map< G4double, G4double >::iterator iterResponseMap = mUserResponseMap.end();
-	  iterResponseMap =  mUserResponseMap.lower_bound( energy);
-	  if(iterResponseMap == mUserResponseMap.begin() || iterResponseMap == mUserResponseMap.end())
-	    {
-	      G4cout << "Particle Energy outside the Response Detector list" << G4endl;
-	      exit(1);
-	    }
-	  double upperEn = iterResponseMap->first;
-	  double upperMu = iterResponseMap->second;
-          iterResponseMap--;
-	  double lowerEn = iterResponseMap->first;
-	  double lowerMu = iterResponseMap->second;
-	  // Interpolation result value corresponding to the incedent photon and to count into the voxel
-	  respValue = ((( upperMu - lowerMu)/( upperEn - lowerEn)) * ( energy - upperEn) + upperMu);
-	}
-
+ 	  { 
+        double energy = (step->GetPreStepPoint()->GetKineticEnergy());
+        //GateEnergyResponseFunctor::InterpolationEnergyResponse * iterInterp = new GateEnergyResponseFunctor::InterpolationEnergyResponse;
+        // Energy Response Detector (linear interpolation to obtain the right value from the list)
+        GateEnergyResponseFunctor::InterpolationEnergyResponse operatorInterp;
+        respValue = operatorInterp( energy, mUserResponseMap);
+      }
+           
       mImage.AddValue(index, respValue);
->>>>>>> b803c624
       // Scatter order
       if(info)
 	{
@@ -239,7 +208,6 @@
 //-----------------------------------------------------------------------------
 void GateFluenceActor::ReadResponseDetectorFile()
 {
-  G4cout << "hola no deberia venir aqui" << G4endl;
   G4double energy, response;
   std::ifstream inResponseFile;
   mUserResponseMap.clear( );
