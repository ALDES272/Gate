--- conflicted
+++ resolved
@@ -158,10 +158,32 @@
      To check that the particle has just entered in the current volume
      (i.e. it is at the first step in the volume; the preStepPoint is at the boundary):
   */
-<<<<<<< HEAD
-  if(step->GetPreStepPoint()->GetStepStatus() == fGeomBoundary) {
-    mImage.AddValue(index, 1);
-    if(mIsScatterImageEnabled) {
+  if (step->GetPreStepPoint()->GetStepStatus() == fGeomBoundary)
+    {
+      double respValue = 1.;
+      if( !mResponseFileName)
+	{
+	  double energy = (step->GetPreStepPoint()->GetKineticEnergy());
+
+	  // Energy Response Detector (linear interpolation to obtain the right value from the list)
+	  std::map< G4double, G4double >::iterator iterResponseMap = mUserResponseMap.end();
+	  iterResponseMap =  mUserResponseMap.lower_bound( energy);
+	  if(iterResponseMap == mUserResponseMap.begin() || iterResponseMap == mUserResponseMap.end())
+	    {
+	      G4cout << "Particle Energy outside the Response Detector list" << G4endl;
+	      exit(1);
+	    }
+	  double upperEn = iterResponseMap->first;
+	  double upperMu = iterResponseMap->second;
+          iterResponseMap--;
+	  double lowerEn = iterResponseMap->first;
+	  double lowerMu = iterResponseMap->second;
+	  // Interpolation result value corresponding to the incedent photon and to count into the voxel
+	  respValue = ((( upperMu - lowerMu)/( upperEn - lowerEn)) * ( energy - upperEn) + upperMu);
+	}
+
+      mImage.AddValue(index, respValue);
+     if(mIsScatterImageEnabled) {
       unsigned int order = 0;
       // Scatter order
       if(info) {
@@ -193,57 +215,6 @@
         if(order)
           mFluencePerOrderImages[order-1]->AddValue(index, 1);
       }
-=======
-  if (step->GetPreStepPoint()->GetStepStatus() == fGeomBoundary)
-    {
-      double respValue = 1.;
-      if( !mResponseFileName)
-	{
-	  double energy = (step->GetPreStepPoint()->GetKineticEnergy());
-
-	  // Energy Response Detector (linear interpolation to obtain the right value from the list)
-	  std::map< G4double, G4double >::iterator iterResponseMap = mUserResponseMap.end();
-	  iterResponseMap =  mUserResponseMap.lower_bound( energy);
-	  if(iterResponseMap == mUserResponseMap.begin() || iterResponseMap == mUserResponseMap.end())
-	    {
-	      G4cout << "Particle Energy outside the Response Detector list" << G4endl;
-	      exit(1);
-	    }
-	  double upperEn = iterResponseMap->first;
-	  double upperMu = iterResponseMap->second;
-          iterResponseMap--;
-	  double lowerEn = iterResponseMap->first;
-	  double lowerMu = iterResponseMap->second;
-	  // Interpolation result value corresponding to the incedent photon and to count into the voxel
-	  respValue = ((( upperMu - lowerMu)/( upperEn - lowerEn)) * ( energy - upperEn) + upperMu);
-	}
-
-      mImage.AddValue(index, respValue);
-      // Scatter order
-      if(info)
-	{
-	  unsigned int order = info->GetScatterOrder();
-	  if(order)
-	    {
-	      while(order>mFluencePerOrderImages.size() && order>0)
-		{
-		  GateImage * voidImage = new GateImage;
-		  voidImage->SetResolutionAndHalfSize(mResolution, mHalfSize, mPosition);
-		  voidImage->Allocate();
-		  voidImage->SetOrigin(mOrigin);
-		  voidImage->Fill(0);
-		  mFluencePerOrderImages.push_back( voidImage );
-		}
-	      mFluencePerOrderImages[order-1]->AddValue(index, respValue);
-	    }
-	}
-
-    if(mIsScatterImageEnabled &&
-       !step->GetTrack()->GetParentID() &&
-       !step->GetTrack()->GetDynamicParticle()->GetPrimaryParticle()->GetMomentum().isNear(
-                                                                                           step->GetTrack()->GetDynamicParticle()->GetMomentum())) {
-      mImageScatter.AddValue(index, respValue);
->>>>>>> 2d0a0e35
     }
   }
 
