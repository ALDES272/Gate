/*----------------------
  Copyright (C): OpenGATE Collaboration

  This software is distributed under the terms
  of the GNU Lesser General  Public Licence (LGPL)
  See GATE/LICENSE.txt for further details
  ----------------------*/


/*
  \brief Class GateLETActor :
  \brief
*/

// gate
#include "GateLETActor.hh"
#include "GateMiscFunctions.hh"

// g4
#include <G4EmCalculator.hh>
#include <G4VoxelLimits.hh>
#include <G4NistManager.hh>
#include <G4PhysicalConstants.hh>

//-----------------------------------------------------------------------------
GateLETActor::GateLETActor(G4String name, G4int depth):
  GateVImageActor(name,depth) {
  GateDebugMessageInc("Actor",4,"GateLETActor() -- begin\n");


  mIsTrackAverageDEDX=false;
  mIsTrackAverageEdepDX=false;
  mIsDoseAverageDEDX=false;
  mIsDoseAverageEdepDX=false;
<<<<<<< HEAD


  mIsLETSecondMomentImageEnabled = false;
=======
  mIsAverageKinEnergy=false;
  

>>>>>>> 954d3ede
  mIsLETtoWaterEnabled = false;
  mIsParallelCalculationEnabled = false;
  mAveragingType = "DoseAverage";
  pMessenger = new GateLETActorMessenger(this);
  GateDebugMessageDec("Actor",4,"GateLETActor() -- end\n");
  emcalc = new G4EmCalculator;
}
//-----------------------------------------------------------------------------


//-----------------------------------------------------------------------------
/// Destructor
GateLETActor::~GateLETActor()  {
  delete pMessenger;
}
//-----------------------------------------------------------------------------


//-----------------------------------------------------------------------------
/// Construct
void GateLETActor::Construct() {
  GateDebugMessageInc("Actor", 4, "GateLETActor -- Construct - begin\n");
  GateVImageActor::Construct();

  // Find G4_WATER. This it needed here because we will used this
  // material for dedx computation for LETtoWater.
  G4NistManager::Instance()->FindOrBuildMaterial("G4_WATER");

  // Enable callbacks
  EnableBeginOfRunAction(true);
  EnableBeginOfEventAction(true);
  EnablePreUserTrackingAction(true);
  EnablePostUserTrackingAction(true);
  EnableUserSteppingAction(true);


  if (mAveragingType == "DoseAveraged" || mAveragingType == "DoseAverage" || mAveragingType == "doseaverage" || mAveragingType == "dose"){mIsDoseAverageDEDX = true;}
  else if (mAveragingType == "DoseAveragedEdep" || mAveragingType == "DoseAverageEdep" ){mIsDoseAverageEdepDX = true;}
  else if (mAveragingType == "TrackAveraged" || mAveragingType == "TrackAverage" || mAveragingType == "Track" || mAveragingType == "track" || mAveragingType == "TrackAveragedDXAveraged"){mIsTrackAverageDEDX = true;}
  else if (mAveragingType == "TrackAveragedEdep" || mAveragingType == "TrackAverageEdep" ){mIsTrackAverageEdepDX = true;}
  else if (mAveragingType == "AverageKinEnergy"){mIsAverageKinEnergy = true;}
  else {GateError("The LET averaging Type" << GetObjectName()
                  << " is not valid ...\n Please select 'DoseAveraged' or 'TrackAveraged')");}

  // Output Filename
  mLETFilename = mSaveFilename;
  if (mIsDoseAverageDEDX)
    {
      mLETFilename= removeExtension(mSaveFilename) + "-doseAveraged."+ getExtension(mSaveFilename);
    }
  else if (mIsTrackAverageDEDX)
    {
      mLETFilename= removeExtension(mSaveFilename) + "-trackAveraged."+ getExtension(mSaveFilename);
    }
  if (mIsLETtoWaterEnabled){
    mLETFilename= removeExtension(mLETFilename) + "-letToWater."+ getExtension(mLETFilename);
  }
  if (mIsAverageKinEnergy){
    mLETFilename= removeExtension(mLETFilename) + "-kinEnergyFluenceAverage."+getExtension(mLETFilename);
  }
  if (mIsParallelCalculationEnabled)
    {
      numeratorFileName= removeExtension(mLETFilename) + "-numerator."+ getExtension(mLETFilename);
      denominatorFileName= removeExtension(mLETFilename) + "-denominator."+ getExtension(mLETFilename);
    }

  // Set origin, transform, flag
  SetOriginTransformAndFlagToImage(mWeightedLETImage);
  SetOriginTransformAndFlagToImage(mNormalizationLETImage);
  SetOriginTransformAndFlagToImage(mDoseTrackAverageLETImage);
<<<<<<< HEAD
  SetOriginTransformAndFlagToImage(mLETSecondMomentImage);
  SetOriginTransformAndFlagToImage(mLETUncertaintyFinalImage);

  SetOriginTransformAndFlagToImage(mLETTempImage);
=======
  

>>>>>>> 954d3ede

  // Resize and allocate images
  mWeightedLETImage.SetResolutionAndHalfSize(mResolution, mHalfSize, mPosition);
  mWeightedLETImage.Allocate();
  mNormalizationLETImage.SetResolutionAndHalfSize(mResolution, mHalfSize, mPosition);
  mNormalizationLETImage.Allocate();
  mDoseTrackAverageLETImage.SetResolutionAndHalfSize(mResolution, mHalfSize, mPosition);
  mDoseTrackAverageLETImage.Allocate();

<<<<<<< HEAD

  if (mIsLETSecondMomentImageEnabled) {
    mLETSecondMomentImage.SetResolutionAndHalfSize(mResolution, mHalfSize, mPosition);
    mLETSecondMomentImage.Allocate();
    mLETUncertaintyFinalImage.SetResolutionAndHalfSize(mResolution, mHalfSize, mPosition);
    mLETUncertaintyFinalImage.Allocate();
  }
=======
 
>>>>>>> 954d3ede

  // Warning: for the moment we force to PostStepHitType. This is ok
  // (slightly faster) if voxel sizes are the same between the
  // let-actor and the attached voxelized volume. But wrong if not.
  mStepHitType = PostStepHitType;// RandomStepHitType; // Warning

  // Print information
  GateMessage("Actor", 1,
              "\tLET Actor      = '" << GetObjectName() << Gateendl <<
              "\tLET image      = " << mLETFilename << Gateendl <<
              "\tResolution     = " << mResolution << Gateendl <<
              "\tHalfSize       = " << mHalfSize << Gateendl <<
              "\tPosition       = " << mPosition << Gateendl);

  ResetData();
  GateMessageDec("Actor", 4, "GateLETActor -- Construct - end\n");
}
//-----------------------------------------------------------------------------


//-----------------------------------------------------------------------------
/// Save datamDeltaRestricted
void GateLETActor::SaveData() {
  GateVActor::SaveData();


  if (mIsParallelCalculationEnabled) {
    mWeightedLETImage.Write(numeratorFileName);
    mNormalizationLETImage.Write(denominatorFileName);
  }
  else
    { 
      GateImageDouble::const_iterator iter_LET = mWeightedLETImage.begin();
      GateImageDouble::const_iterator iter_Edep = mNormalizationLETImage.begin();
      GateImageDouble::iterator iter_Final = mDoseTrackAverageLETImage.begin();
      for(iter_LET = mWeightedLETImage.begin(); iter_LET != mWeightedLETImage.end(); iter_LET++) {
        if (*iter_Edep == 0.0) *iter_Final = 0.0; // do not divide by zero
        else *iter_Final = (*iter_LET)/(*iter_Edep);
        iter_Edep++;
        iter_Final++;
      }
      mDoseTrackAverageLETImage.Write(mLETFilename);

    }
}
//-----------------------------------------------------------------------------


//-----------------------------------------------------------------------------
void GateLETActor::ResetData() {
  mWeightedLETImage.Fill(0.0);
  mNormalizationLETImage.Fill(0.0);

}
//-----------------------------------------------------------------------------


//-----------------------------------------------------------------------------
void GateLETActor::BeginOfRunAction(const G4Run * r) {
  GateVActor::BeginOfRunAction(r);
  GateDebugMessage("Actor", 3, "GateLETActor -- Begin of Run\n");
  // ResetData(); // Do no reset here !! (when multiple run);
}
//-----------------------------------------------------------------------------


//-----------------------------------------------------------------------------
// Callback at each event
void GateLETActor::BeginOfEventAction(const G4Event * e) {
  GateVActor::BeginOfEventAction(e);
  mCurrentEvent++;
  GateDebugMessage("Actor", 3, "GateLETActor -- Begin of Event: " << mCurrentEvent << Gateendl);
}
//-----------------------------------------------------------------------------


//-----------------------------------------------------------------------------
void GateLETActor::UserSteppingActionInVoxel(const int index, const G4Step* step) {
  GateDebugMessageInc("Actor", 4, "GateLETActor -- UserSteppingActionInVoxel - begin\n");
  GateDebugMessageInc("Actor", 4, "enedepo = " << step->GetTotalEnergyDeposit() << Gateendl);
  GateDebugMessageInc("Actor", 4, "weight = " <<  step->GetTrack()->GetWeight() << Gateendl);
  //	G4cout << "In LET actor: " << step->GetTrack()->GetDefinition()->GetAtomicNumber() << G4endl;

  // Get edep and current particle weight
  const double weight = step->GetTrack()->GetWeight();

  // A.Resch tested calculation method:
  const double edep = step->GetTotalEnergyDeposit()*weight;

  double steplength = step->GetStepLength();

  //if no energy is deposited or energy is deposited outside image => do nothing
  if (edep == 0) {
    GateDebugMessage("Actor", 5, "GateLETActor edep == 0 : do nothing\n");
    return;
  }
  if (index < 0) {
    GateDebugMessage("Actor", 5, "GateLETActor pixel index < 0 : do nothing\n");
    return;
  }

  const G4Material* material = step->GetPreStepPoint()->GetMaterial();//->GetName();
  double energy1 = step->GetPreStepPoint()->GetKineticEnergy();
  double energy2 = step->GetPostStepPoint()->GetKineticEnergy();
  double energy=(energy1+energy2)/2;
  const G4ParticleDefinition* partname = step->GetTrack()->GetDefinition();//->GetParticleName();

  // Compute the dedx for the current particle in the current material
  double weightedLET =0;
  G4double dedx = emcalc->ComputeElectronicDEDX(energy, partname, material);


  double normalizationVal = 0;
  if (mIsDoseAverageDEDX) {
    weightedLET=edep*dedx; // /(density/(g/cm3));
    normalizationVal = edep;
  }
  else if (mIsTrackAverageDEDX) {
    weightedLET=dedx*steplength;
    normalizationVal = steplength;
  }
  else if (mIsTrackAverageEdepDX) {
    weightedLET=edep;
    normalizationVal = steplength;
  }
  else if (mIsDoseAverageEdepDX) {
    weightedLET=edep*edep/steplength;
    normalizationVal = edep;
  }
  else if (mIsAverageKinEnergy) {
    weightedLET=steplength*energy*weight;
    normalizationVal = steplength;
  }
  
  if (mIsLETtoWaterEnabled){
    weightedLET = (weightedLET/dedx)*	emcalc->ComputeTotalDEDX(energy, partname->GetParticleName(), "G4_WATER") ;
  }

<<<<<<< HEAD
  mWeightedLETImage.AddValue(index, weightedLET);
  mNormalizationLETImage.AddValue(index, normalizationVal);
=======

    mWeightedLETImage.AddValue(index, weightedLET);
    mNormalizationLETImage.AddValue(index, normalizationVal);

>>>>>>> 954d3ede

  GateDebugMessageDec("Actor", 4, "GateLETActor -- UserSteppingActionInVoxel -- end\n");
}
//-----------------------------------------------------------------------------<|MERGE_RESOLUTION|>--- conflicted
+++ resolved
@@ -27,20 +27,12 @@
   GateVImageActor(name,depth) {
   GateDebugMessageInc("Actor",4,"GateLETActor() -- begin\n");
 
-
   mIsTrackAverageDEDX=false;
   mIsTrackAverageEdepDX=false;
   mIsDoseAverageDEDX=false;
   mIsDoseAverageEdepDX=false;
-<<<<<<< HEAD
-
-
-  mIsLETSecondMomentImageEnabled = false;
-=======
   mIsAverageKinEnergy=false;
-  
-
->>>>>>> 954d3ede
+
   mIsLETtoWaterEnabled = false;
   mIsParallelCalculationEnabled = false;
   mAveragingType = "DoseAverage";
@@ -111,15 +103,6 @@
   SetOriginTransformAndFlagToImage(mWeightedLETImage);
   SetOriginTransformAndFlagToImage(mNormalizationLETImage);
   SetOriginTransformAndFlagToImage(mDoseTrackAverageLETImage);
-<<<<<<< HEAD
-  SetOriginTransformAndFlagToImage(mLETSecondMomentImage);
-  SetOriginTransformAndFlagToImage(mLETUncertaintyFinalImage);
-
-  SetOriginTransformAndFlagToImage(mLETTempImage);
-=======
-  
-
->>>>>>> 954d3ede
 
   // Resize and allocate images
   mWeightedLETImage.SetResolutionAndHalfSize(mResolution, mHalfSize, mPosition);
@@ -129,18 +112,6 @@
   mDoseTrackAverageLETImage.SetResolutionAndHalfSize(mResolution, mHalfSize, mPosition);
   mDoseTrackAverageLETImage.Allocate();
 
-<<<<<<< HEAD
-
-  if (mIsLETSecondMomentImageEnabled) {
-    mLETSecondMomentImage.SetResolutionAndHalfSize(mResolution, mHalfSize, mPosition);
-    mLETSecondMomentImage.Allocate();
-    mLETUncertaintyFinalImage.SetResolutionAndHalfSize(mResolution, mHalfSize, mPosition);
-    mLETUncertaintyFinalImage.Allocate();
-  }
-=======
- 
->>>>>>> 954d3ede
-
   // Warning: for the moment we force to PostStepHitType. This is ok
   // (slightly faster) if voxel sizes are the same between the
   // let-actor and the attached voxelized volume. But wrong if not.
@@ -171,7 +142,7 @@
     mNormalizationLETImage.Write(denominatorFileName);
   }
   else
-    { 
+    {
       GateImageDouble::const_iterator iter_LET = mWeightedLETImage.begin();
       GateImageDouble::const_iterator iter_Edep = mNormalizationLETImage.begin();
       GateImageDouble::iterator iter_Final = mDoseTrackAverageLETImage.begin();
@@ -273,20 +244,13 @@
     weightedLET=steplength*energy*weight;
     normalizationVal = steplength;
   }
-  
+
   if (mIsLETtoWaterEnabled){
     weightedLET = (weightedLET/dedx)*	emcalc->ComputeTotalDEDX(energy, partname->GetParticleName(), "G4_WATER") ;
   }
 
-<<<<<<< HEAD
   mWeightedLETImage.AddValue(index, weightedLET);
   mNormalizationLETImage.AddValue(index, normalizationVal);
-=======
-
-    mWeightedLETImage.AddValue(index, weightedLET);
-    mNormalizationLETImage.AddValue(index, normalizationVal);
-
->>>>>>> 954d3ede
 
   GateDebugMessageDec("Actor", 4, "GateLETActor -- UserSteppingActionInVoxel -- end\n");
 }
