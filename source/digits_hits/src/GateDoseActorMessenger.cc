/*----------------------
  Copyright (C): OpenGATE Collaboration

  This software is distributed under the terms
  of the GNU Lesser General  Public Licence (LGPL)
  See GATE/LICENSE.txt for further details
  ----------------------*/


#ifndef GATEDOSEACTORMESSENGER_CC
#define GATEDOSEACTORMESSENGER_CC

#include "GateDoseActorMessenger.hh"
#include "GateDoseActor.hh"

//-----------------------------------------------------------------------------
GateDoseActorMessenger::GateDoseActorMessenger(GateDoseActor* sensor)
  :GateImageActorMessenger(sensor),
   pDoseActor(sensor)
{
  //Edep
  pEnableEdepCmd= 0;
  pEnableEdepSquaredCmd= 0;
  pEnableEdepUncertaintyCmd= 0;
  //Dose
  pEnableDoseCmd = 0;
<<<<<<< HEAD
  pEnableDoseNormToMaxCmd= 0;
  pEnableDoseNormToIntegralCmd= 0;
  pEnableDoseSquaredCmd= 0;
  pEnableDoseUncertaintyCmd= 0;
  pSetDoseEfficiencyCmd= 0;
  //DoseToWater
  pEnableDoseToWaterCmd = 0;
  pEnableDoseToWaterNormToMaxCmd= 0;
  pEnableDoseToWaterNormToIntegralCmd= 0;
  pEnableDoseToWaterSquaredCmd= 0;
  pEnableDoseToWaterUncertaintyCmd= 0;
  //DoseToOtherMaterial
  pEnableDoseToOtherMaterialCmd = 0;
  pEnableDoseToOtherMaterialNormToMaxCmd= 0;
  pEnableDoseToOtherMaterialNormToIntegralCmd= 0;
  pEnableDoseToOtherMaterialSquaredCmd= 0;
  pEnableDoseToOtherMaterialUncertaintyCmd= 0;
  //Others
  pEnableNumberOfHitsCmd= 0;
  pSetDoseAlgorithmCmd= 0;
  pImportMassImageCmd= 0;
  pExportMassImageCmd= 0;
  pVolumeFilterCmd= 0;
  pMaterialFilterCmd= 0;
  pTestFlagCmd= 0;
  
=======
  pEnableDoseNormToMaxCmd = 0;
  pEnableDoseNormToIntegralCmd = 0;
  pEnableDoseSquaredCmd = 0;
  pEnableDoseUncertaintyCmd = 0;
  pEnableDoseToWaterCmd = 0;
  pEnableDoseToWaterNormCmd = 0;
  pEnableDoseToWaterSquaredCmd = 0;
  pEnableDoseToWaterUncertaintyCmd = 0;
  pEnableEdepCmd = 0;
  pEnableEdepSquaredCmd = 0;
  pEnableEdepUncertaintyCmd = 0;
  pEnableNumberOfHitsCmd = 0;
  pSetDoseAlgorithmCmd = 0;
  pImportMassImageCmd = 0;
  pExportMassImageCmd = 0;
  pDoseRegionInputCmd = 0;
  pDoseRegionOutputCmd = 0;
  pVolumeFilterCmd = 0;
  pMaterialFilterCmd = 0;
  pScaleOutputCmd = 0;

>>>>>>> 49a302da
  BuildCommands(baseName+sensor->GetObjectName());
}
//-----------------------------------------------------------------------------


//-----------------------------------------------------------------------------
GateDoseActorMessenger::~GateDoseActorMessenger()
{
  //Edep
  if(pEnableEdepCmd) delete pEnableEdepCmd;
  if(pEnableEdepSquaredCmd) delete pEnableEdepSquaredCmd;
  if(pEnableEdepUncertaintyCmd) delete pEnableEdepUncertaintyCmd;
  //Dose
  if(pEnableDoseCmd) delete pEnableDoseCmd;
  if(pEnableDoseNormToMaxCmd) delete pEnableDoseNormToMaxCmd;
  if(pEnableDoseNormToIntegralCmd) delete pEnableDoseNormToIntegralCmd;
  if(pEnableDoseSquaredCmd) delete pEnableDoseSquaredCmd;
  if(pEnableDoseUncertaintyCmd) delete pEnableDoseUncertaintyCmd;
  if(pSetDoseEfficiencyCmd) delete pSetDoseEfficiencyCmd;
  //DoseToWater
  if(pEnableDoseToWaterCmd) delete pEnableDoseToWaterCmd;
  if(pEnableDoseToWaterNormToMaxCmd) delete pEnableDoseToWaterNormToMaxCmd;
  if(pEnableDoseToWaterNormToIntegralCmd) delete pEnableDoseToWaterNormToIntegralCmd;
  if(pEnableDoseToWaterSquaredCmd) delete pEnableDoseToWaterSquaredCmd;
  if(pEnableDoseToWaterUncertaintyCmd) delete pEnableDoseToWaterUncertaintyCmd;
  //DoseToOtherMaterial
  if(pEnableDoseToOtherMaterialCmd) delete pEnableDoseToOtherMaterialCmd;
  if(pEnableDoseToOtherMaterialNormToMaxCmd) delete pEnableDoseToOtherMaterialNormToMaxCmd;
  if(pEnableDoseToOtherMaterialNormToIntegralCmd) delete pEnableDoseToOtherMaterialNormToIntegralCmd;
  if(pEnableDoseToOtherMaterialSquaredCmd) delete pEnableDoseToOtherMaterialSquaredCmd;
  if(pEnableDoseToOtherMaterialUncertaintyCmd) delete pEnableDoseToOtherMaterialUncertaintyCmd;
  if(pSetOtherMaterialCmd) delete pSetOtherMaterialCmd;
  //Others
  if(pEnableNumberOfHitsCmd) delete pEnableNumberOfHitsCmd;
  if(pSetDoseAlgorithmCmd) delete pSetDoseAlgorithmCmd;
  if(pImportMassImageCmd) delete pImportMassImageCmd;
  if(pExportMassImageCmd) delete pExportMassImageCmd;
  if(pVolumeFilterCmd) delete pVolumeFilterCmd;
  if(pMaterialFilterCmd) delete pMaterialFilterCmd;
<<<<<<< HEAD
  if(pTestFlagCmd) delete pTestFlagCmd;
=======
  if(pDoseRegionOutputCmd) delete pDoseRegionOutputCmd;
  if(pDoseRegionInputCmd) delete pDoseRegionInputCmd;
  if(pScaleOutputCmd) delete pScaleOutputCmd;
>>>>>>> 49a302da
}
//-----------------------------------------------------------------------------


//-----------------------------------------------------------------------------
void GateDoseActorMessenger::BuildCommands(G4String base)
{
  //Edep
  G4String n = base+"/enableEdep";
  pEnableEdepCmd = new G4UIcmdWithABool(n, this);
  G4String guid = G4String("Enable edep computation");
  pEnableEdepCmd->SetGuidance(guid);
  n = base+"/enableSquaredEdep";
  pEnableEdepSquaredCmd = new G4UIcmdWithABool(n, this);
  guid = G4String("Enable squared edep computation");
  pEnableEdepSquaredCmd->SetGuidance(guid);
  n = base+"/enableUncertaintyEdep";
  pEnableEdepUncertaintyCmd = new G4UIcmdWithABool(n, this);
  guid = G4String("Enable uncertainty edep computation");
  pEnableEdepUncertaintyCmd->SetGuidance(guid);

  //Dose
  n = base+"/enableDose";
  pEnableDoseCmd = new G4UIcmdWithABool(n, this);
  guid = G4String("Enable dose computation");
  pEnableDoseCmd->SetGuidance(guid);
  n = base+"/normaliseDoseToMax";
  pEnableDoseNormToMaxCmd = new G4UIcmdWithABool(n, this);
  guid = G4String("Enable dose normalisation according to max");
  pEnableDoseNormToMaxCmd->SetGuidance(guid);
  n = base+"/normaliseDoseToIntegral";
  pEnableDoseNormToIntegralCmd = new G4UIcmdWithABool(n, this);
  guid = G4String("Enable dose normalisation according to integral");
  pEnableDoseNormToIntegralCmd->SetGuidance(guid);
  n = base+"/enableSquaredDose";
  pEnableDoseSquaredCmd = new G4UIcmdWithABool(n, this);
  guid = G4String("Enable squared dose computation");
  pEnableDoseSquaredCmd->SetGuidance(guid);
  n = base+"/enableUncertaintyDose";
  pEnableDoseUncertaintyCmd = new G4UIcmdWithABool(n, this);
  guid = G4String("Enable uncertainty dose computation");
  pEnableDoseUncertaintyCmd->SetGuidance(guid);
  n = base+"/setDoseEfficiencyFile";
  pSetDoseEfficiencyCmd = new G4UIcmdWithAString(n, this);
  guid = G4String("set dose scoring efficiency as a function of energy");
  pSetDoseEfficiencyCmd->SetGuidance(guid);

  //DoseToWater
  n = base+"/enableDoseToWater";
  pEnableDoseToWaterCmd = new G4UIcmdWithABool(n, this);
  guid = G4String("Enable dose to water computation");
  pEnableDoseToWaterCmd->SetGuidance(guid);
  n = base+"/normaliseDoseToWaterToMax";
  pEnableDoseToWaterNormToMaxCmd = new G4UIcmdWithABool(n, this);
  guid = G4String("Enable dose normalisation according to integral");
  pEnableDoseToWaterNormToMaxCmd->SetGuidance(guid);
  n = base+"/normaliseDoseToWaterToIntegral";
  pEnableDoseToWaterNormToIntegralCmd = new G4UIcmdWithABool(n, this);
  guid = G4String("Enable dose normalisation according to integral");
  pEnableDoseToWaterNormToIntegralCmd->SetGuidance(guid);
  n = base+"/enableSquaredDoseToWater";
  pEnableDoseToWaterSquaredCmd = new G4UIcmdWithABool(n, this);
  guid = G4String("Enable squared dose to water computation");
  pEnableDoseToWaterSquaredCmd->SetGuidance(guid);
  n = base+"/enableUncertaintyDoseToWater";
  pEnableDoseToWaterUncertaintyCmd = new G4UIcmdWithABool(n, this);
  guid = G4String("Enable uncertainty dose to water computation");
  pEnableDoseToWaterUncertaintyCmd->SetGuidance(guid);
  
  //DoseToOtherMaterial
  n = base+"/enableDoseToOtherMaterial";
  pEnableDoseToOtherMaterialCmd = new G4UIcmdWithABool(n, this);
  guid = G4String("Enable dose to water computation");
  pEnableDoseToOtherMaterialCmd->SetGuidance(guid);
  n = base+"/normaliseDoseToOtherMaterialToMax";
  pEnableDoseToOtherMaterialNormToMaxCmd = new G4UIcmdWithABool(n, this);
  guid = G4String("Enable dose normalisation according to integral");
  pEnableDoseToOtherMaterialNormToMaxCmd->SetGuidance(guid);
  n = base+"/normaliseDoseToOtherMaterialToIntegral";
  pEnableDoseToOtherMaterialNormToIntegralCmd = new G4UIcmdWithABool(n, this);
  guid = G4String("Enable dose normalisation according to integral");
  pEnableDoseToOtherMaterialNormToIntegralCmd->SetGuidance(guid);
  n = base+"/enableSquaredDoseToOtherMaterial";
  pEnableDoseToOtherMaterialSquaredCmd = new G4UIcmdWithABool(n, this);
  guid = G4String("Enable squared dose to water computation");
  pEnableDoseToOtherMaterialSquaredCmd->SetGuidance(guid);
  n = base+"/enableUncertaintyDoseToOtherMaterial";
  pEnableDoseToOtherMaterialUncertaintyCmd = new G4UIcmdWithABool(n, this);
  guid = G4String("Enable uncertainty dose to water computation");
  pEnableDoseToOtherMaterialUncertaintyCmd->SetGuidance(guid);
  n = base+"/setOtherMaterial";
  pSetOtherMaterialCmd = new G4UIcmdWithAString(n, this);
  guid = G4String("Set Other Material Name");
  pSetOtherMaterialCmd->SetGuidance(guid);
  
  //Others
  n = base+"/enableNumberOfHits";
  pEnableNumberOfHitsCmd = new G4UIcmdWithABool(n, this);
  guid = G4String("Enable number of hits computation");
  pEnableNumberOfHitsCmd->SetGuidance(guid);
  n = base+"/setDoseAlgorithm";
  pSetDoseAlgorithmCmd = new G4UIcmdWithAString(n, this);
  guid = G4String("Set the alogrithm used in the dose calculation");
  pSetDoseAlgorithmCmd->SetGuidance(guid);
  pSetDoseAlgorithmCmd->SetParameterName("Dose algorithm",false);
  n = base+"/importMassImage";
  pImportMassImageCmd = new G4UIcmdWithAString(n, this);
  guid = G4String("Import mass image");
  pImportMassImageCmd->SetGuidance(guid);
  pImportMassImageCmd->SetParameterName("Import mass image",false);
  n = base+"/exportMassImage";
  pExportMassImageCmd = new G4UIcmdWithAString(n, this);
  guid = G4String("Export mass image");
  pExportMassImageCmd->SetGuidance(guid);
  pExportMassImageCmd->SetParameterName("Export mass image",false);
<<<<<<< HEAD
=======

>>>>>>> 49a302da
  n = base+"/setVolumeFilter";
  pVolumeFilterCmd = new G4UIcmdWithAString(n, this);
  guid = G4String("Volume filter");
  pVolumeFilterCmd->SetGuidance(guid);
  pVolumeFilterCmd->SetParameterName("Volume filter",false);
  n = base+"/setMaterialFilter";
  pMaterialFilterCmd = new G4UIcmdWithAString(n, this);
  guid = G4String("Material filter");
  pMaterialFilterCmd->SetGuidance(guid);
  pMaterialFilterCmd->SetParameterName("Material filter",false);
<<<<<<< HEAD
  n = base+"/setTestFlag";
  pTestFlagCmd = new G4UIcmdWithABool(n, this);
  guid = G4String("Set Test Flag for debug/validation purposes");
  pTestFlagCmd->SetGuidance(guid);  
  
=======

  n = base+"/inputDoseByRegions";
  pDoseRegionInputCmd = new G4UIcmdWithAString(n, this);
  guid = G4String("Image filename to read the region labels.");
  pDoseRegionInputCmd->SetGuidance(guid);
  pDoseRegionInputCmd->SetParameterName("Image filename",false);

  n = base+"/outputDoseByRegions";
  pDoseRegionOutputCmd = new G4UIcmdWithAString(n, this);
  guid = G4String("Filename to store dose by regions.");
  pDoseRegionOutputCmd->SetGuidance(guid);
  pDoseRegionOutputCmd->SetParameterName("Filename (txt)",false);

  n = base+"/setScalingFactor";
  pScaleOutputCmd = new G4UIcmdWithADouble(n, this);
  guid = G4String("Scale the output by a value");
  pScaleOutputCmd->SetGuidance(guid);
  pScaleOutputCmd->SetParameterName("Scaling factor",false);

>>>>>>> 49a302da
}
//-----------------------------------------------------------------------------


//-----------------------------------------------------------------------------
void GateDoseActorMessenger::SetNewValue(G4UIcommand* cmd, G4String newValue)
{ //Edep
  if (cmd == pEnableEdepCmd) pDoseActor->EnableEdepImage(pEnableEdepCmd->GetNewBoolValue(newValue));
  if (cmd == pEnableEdepSquaredCmd) pDoseActor->EnableEdepSquaredImage(pEnableEdepSquaredCmd->GetNewBoolValue(newValue));
  if (cmd == pEnableEdepUncertaintyCmd) pDoseActor->EnableEdepUncertaintyImage(pEnableEdepUncertaintyCmd->GetNewBoolValue(newValue));
  //Dose
  if (cmd == pEnableDoseCmd) pDoseActor->EnableDoseImage(pEnableDoseCmd->GetNewBoolValue(newValue));
  if (cmd == pEnableDoseSquaredCmd) pDoseActor->EnableDoseSquaredImage(pEnableDoseSquaredCmd->GetNewBoolValue(newValue));
  if (cmd == pEnableDoseUncertaintyCmd) pDoseActor->EnableDoseUncertaintyImage(pEnableDoseUncertaintyCmd->GetNewBoolValue(newValue));
  if (cmd == pEnableDoseNormToMaxCmd) pDoseActor->EnableDoseNormalisationToMax(pEnableDoseNormToMaxCmd->GetNewBoolValue(newValue));
  if (cmd == pEnableDoseNormToIntegralCmd) pDoseActor->EnableDoseNormalisationToIntegral(pEnableDoseNormToIntegralCmd->GetNewBoolValue(newValue));
  if (cmd == pSetDoseEfficiencyCmd) pDoseActor->SetEfficiencyFile(newValue);
  //DoseToWater
  if (cmd == pEnableDoseToWaterCmd) pDoseActor->EnableDoseToWaterImage(pEnableDoseToWaterCmd->GetNewBoolValue(newValue));
  if (cmd == pEnableDoseToWaterSquaredCmd) pDoseActor->EnableDoseToWaterSquaredImage(pEnableDoseToWaterSquaredCmd->GetNewBoolValue(newValue));
  if (cmd == pEnableDoseToWaterUncertaintyCmd) pDoseActor->EnableDoseToWaterUncertaintyImage(pEnableDoseToWaterUncertaintyCmd->GetNewBoolValue(newValue));
  if (cmd == pEnableDoseToWaterNormToMaxCmd) pDoseActor->EnableDoseToWaterNormalisationToMax(pEnableDoseToWaterNormToMaxCmd->GetNewBoolValue(newValue));
  if (cmd == pEnableDoseToWaterNormToIntegralCmd) pDoseActor->EnableDoseToWaterNormalisationToIntegral(pEnableDoseToWaterNormToIntegralCmd->GetNewBoolValue(newValue));
  //DoseToOtherMaterial
  if (cmd == pEnableDoseToOtherMaterialCmd) pDoseActor->EnableDoseToOtherMaterialImage(pEnableDoseToOtherMaterialCmd->GetNewBoolValue(newValue));
  if (cmd == pEnableDoseToOtherMaterialSquaredCmd) pDoseActor->EnableDoseToOtherMaterialSquaredImage(pEnableDoseToOtherMaterialSquaredCmd->GetNewBoolValue(newValue));
  if (cmd == pEnableDoseToOtherMaterialUncertaintyCmd) pDoseActor->EnableDoseToOtherMaterialUncertaintyImage(pEnableDoseToOtherMaterialUncertaintyCmd->GetNewBoolValue(newValue));
  if (cmd == pEnableDoseToOtherMaterialNormToMaxCmd) pDoseActor->EnableDoseToOtherMaterialNormalisationToMax(pEnableDoseToOtherMaterialNormToMaxCmd->GetNewBoolValue(newValue));
  if (cmd == pEnableDoseToOtherMaterialNormToIntegralCmd) pDoseActor->EnableDoseToOtherMaterialNormalisationToIntegral(pEnableDoseToOtherMaterialNormToIntegralCmd->GetNewBoolValue(newValue));
  if (cmd == pSetOtherMaterialCmd) pDoseActor->SetOtherMaterial(newValue);
  //Others
  if (cmd == pEnableNumberOfHitsCmd) pDoseActor->EnableNumberOfHitsImage(pEnableNumberOfHitsCmd->GetNewBoolValue(newValue));
  if (cmd == pSetDoseAlgorithmCmd) pDoseActor->SetDoseAlgorithmType(newValue);
  if (cmd == pImportMassImageCmd) pDoseActor->ImportMassImage(newValue);
  if (cmd == pExportMassImageCmd) pDoseActor->ExportMassImage(newValue);
  if (cmd == pVolumeFilterCmd) pDoseActor->VolumeFilter(newValue);
  if (cmd == pMaterialFilterCmd) pDoseActor->MaterialFilter(newValue);
  if (cmd ==pTestFlagCmd) pDoseActor->setTestFlag(pTestFlagCmd->GetNewBoolValue(newValue));

  if (cmd == pDoseRegionInputCmd) pDoseActor->SetDoseByRegionsInputFilename(newValue);
  if (cmd == pDoseRegionOutputCmd) pDoseActor->SetDoseByRegionsOutputFilename(newValue);

  if (cmd == pScaleOutputCmd) pDoseActor->SetOutputScalingFactor(pScaleOutputCmd->GetNewDoubleValue(newValue));

  GateImageActorMessenger::SetNewValue( cmd, newValue);
}
//-----------------------------------------------------------------------------

#endif<|MERGE_RESOLUTION|>--- conflicted
+++ resolved
@@ -1,10 +1,10 @@
 /*----------------------
-  Copyright (C): OpenGATE Collaboration
-
-  This software is distributed under the terms
-  of the GNU Lesser General  Public Licence (LGPL)
-  See GATE/LICENSE.txt for further details
-  ----------------------*/
+   Copyright (C): OpenGATE Collaboration
+
+This software is distributed under the terms
+of the GNU Lesser General  Public Licence (LGPL)
+See GATE/LICENSE.txt for further details
+----------------------*/
 
 
 #ifndef GATEDOSEACTORMESSENGER_CC
@@ -16,7 +16,7 @@
 //-----------------------------------------------------------------------------
 GateDoseActorMessenger::GateDoseActorMessenger(GateDoseActor* sensor)
   :GateImageActorMessenger(sensor),
-   pDoseActor(sensor)
+  pDoseActor(sensor)
 {
   //Edep
   pEnableEdepCmd= 0;
@@ -24,7 +24,6 @@
   pEnableEdepUncertaintyCmd= 0;
   //Dose
   pEnableDoseCmd = 0;
-<<<<<<< HEAD
   pEnableDoseNormToMaxCmd= 0;
   pEnableDoseNormToIntegralCmd= 0;
   pEnableDoseSquaredCmd= 0;
@@ -51,29 +50,6 @@
   pMaterialFilterCmd= 0;
   pTestFlagCmd= 0;
   
-=======
-  pEnableDoseNormToMaxCmd = 0;
-  pEnableDoseNormToIntegralCmd = 0;
-  pEnableDoseSquaredCmd = 0;
-  pEnableDoseUncertaintyCmd = 0;
-  pEnableDoseToWaterCmd = 0;
-  pEnableDoseToWaterNormCmd = 0;
-  pEnableDoseToWaterSquaredCmd = 0;
-  pEnableDoseToWaterUncertaintyCmd = 0;
-  pEnableEdepCmd = 0;
-  pEnableEdepSquaredCmd = 0;
-  pEnableEdepUncertaintyCmd = 0;
-  pEnableNumberOfHitsCmd = 0;
-  pSetDoseAlgorithmCmd = 0;
-  pImportMassImageCmd = 0;
-  pExportMassImageCmd = 0;
-  pDoseRegionInputCmd = 0;
-  pDoseRegionOutputCmd = 0;
-  pVolumeFilterCmd = 0;
-  pMaterialFilterCmd = 0;
-  pScaleOutputCmd = 0;
-
->>>>>>> 49a302da
   BuildCommands(baseName+sensor->GetObjectName());
 }
 //-----------------------------------------------------------------------------
@@ -111,15 +87,12 @@
   if(pSetDoseAlgorithmCmd) delete pSetDoseAlgorithmCmd;
   if(pImportMassImageCmd) delete pImportMassImageCmd;
   if(pExportMassImageCmd) delete pExportMassImageCmd;
+
   if(pVolumeFilterCmd) delete pVolumeFilterCmd;
   if(pMaterialFilterCmd) delete pMaterialFilterCmd;
-<<<<<<< HEAD
-  if(pTestFlagCmd) delete pTestFlagCmd;
-=======
   if(pDoseRegionOutputCmd) delete pDoseRegionOutputCmd;
   if(pDoseRegionInputCmd) delete pDoseRegionInputCmd;
   if(pScaleOutputCmd) delete pScaleOutputCmd;
->>>>>>> 49a302da
 }
 //-----------------------------------------------------------------------------
 
@@ -146,18 +119,22 @@
   pEnableDoseCmd = new G4UIcmdWithABool(n, this);
   guid = G4String("Enable dose computation");
   pEnableDoseCmd->SetGuidance(guid);
+
   n = base+"/normaliseDoseToMax";
   pEnableDoseNormToMaxCmd = new G4UIcmdWithABool(n, this);
   guid = G4String("Enable dose normalisation according to max");
   pEnableDoseNormToMaxCmd->SetGuidance(guid);
+
   n = base+"/normaliseDoseToIntegral";
   pEnableDoseNormToIntegralCmd = new G4UIcmdWithABool(n, this);
   guid = G4String("Enable dose normalisation according to integral");
   pEnableDoseNormToIntegralCmd->SetGuidance(guid);
+
   n = base+"/enableSquaredDose";
   pEnableDoseSquaredCmd = new G4UIcmdWithABool(n, this);
   guid = G4String("Enable squared dose computation");
   pEnableDoseSquaredCmd->SetGuidance(guid);
+
   n = base+"/enableUncertaintyDose";
   pEnableDoseUncertaintyCmd = new G4UIcmdWithABool(n, this);
   guid = G4String("Enable uncertainty dose computation");
@@ -184,6 +161,7 @@
   pEnableDoseToWaterSquaredCmd = new G4UIcmdWithABool(n, this);
   guid = G4String("Enable squared dose to water computation");
   pEnableDoseToWaterSquaredCmd->SetGuidance(guid);
+
   n = base+"/enableUncertaintyDoseToWater";
   pEnableDoseToWaterUncertaintyCmd = new G4UIcmdWithABool(n, this);
   guid = G4String("Enable uncertainty dose to water computation");
@@ -220,42 +198,42 @@
   pEnableNumberOfHitsCmd = new G4UIcmdWithABool(n, this);
   guid = G4String("Enable number of hits computation");
   pEnableNumberOfHitsCmd->SetGuidance(guid);
+
   n = base+"/setDoseAlgorithm";
   pSetDoseAlgorithmCmd = new G4UIcmdWithAString(n, this);
   guid = G4String("Set the alogrithm used in the dose calculation");
   pSetDoseAlgorithmCmd->SetGuidance(guid);
   pSetDoseAlgorithmCmd->SetParameterName("Dose algorithm",false);
+
   n = base+"/importMassImage";
   pImportMassImageCmd = new G4UIcmdWithAString(n, this);
   guid = G4String("Import mass image");
   pImportMassImageCmd->SetGuidance(guid);
   pImportMassImageCmd->SetParameterName("Import mass image",false);
+
   n = base+"/exportMassImage";
   pExportMassImageCmd = new G4UIcmdWithAString(n, this);
   guid = G4String("Export mass image");
   pExportMassImageCmd->SetGuidance(guid);
   pExportMassImageCmd->SetParameterName("Export mass image",false);
-<<<<<<< HEAD
-=======
-
->>>>>>> 49a302da
+
+
   n = base+"/setVolumeFilter";
   pVolumeFilterCmd = new G4UIcmdWithAString(n, this);
   guid = G4String("Volume filter");
   pVolumeFilterCmd->SetGuidance(guid);
   pVolumeFilterCmd->SetParameterName("Volume filter",false);
+
   n = base+"/setMaterialFilter";
   pMaterialFilterCmd = new G4UIcmdWithAString(n, this);
   guid = G4String("Material filter");
   pMaterialFilterCmd->SetGuidance(guid);
   pMaterialFilterCmd->SetParameterName("Material filter",false);
-<<<<<<< HEAD
   n = base+"/setTestFlag";
   pTestFlagCmd = new G4UIcmdWithABool(n, this);
   guid = G4String("Set Test Flag for debug/validation purposes");
   pTestFlagCmd->SetGuidance(guid);  
   
-=======
 
   n = base+"/inputDoseByRegions";
   pDoseRegionInputCmd = new G4UIcmdWithAString(n, this);
@@ -275,7 +253,6 @@
   pScaleOutputCmd->SetGuidance(guid);
   pScaleOutputCmd->SetParameterName("Scaling factor",false);
 
->>>>>>> 49a302da
 }
 //-----------------------------------------------------------------------------
 
@@ -308,17 +285,23 @@
   if (cmd == pSetOtherMaterialCmd) pDoseActor->SetOtherMaterial(newValue);
   //Others
   if (cmd == pEnableNumberOfHitsCmd) pDoseActor->EnableNumberOfHitsImage(pEnableNumberOfHitsCmd->GetNewBoolValue(newValue));
+
+  if (cmd == pEnableDoseNormToMaxCmd) pDoseActor->EnableDoseNormalisationToMax(pEnableDoseNormToMaxCmd->GetNewBoolValue(newValue));
+  if (cmd == pEnableDoseNormToIntegralCmd) pDoseActor->EnableDoseNormalisationToIntegral(pEnableDoseNormToIntegralCmd->GetNewBoolValue(newValue));
+  if (cmd == pEnableDoseToWaterNormCmd) pDoseActor->EnableDoseToWaterNormalisation(pEnableDoseToWaterNormCmd->GetNewBoolValue(newValue));
+
   if (cmd == pSetDoseAlgorithmCmd) pDoseActor->SetDoseAlgorithmType(newValue);
   if (cmd == pImportMassImageCmd) pDoseActor->ImportMassImage(newValue);
   if (cmd == pExportMassImageCmd) pDoseActor->ExportMassImage(newValue);
+
   if (cmd == pVolumeFilterCmd) pDoseActor->VolumeFilter(newValue);
   if (cmd == pMaterialFilterCmd) pDoseActor->MaterialFilter(newValue);
-  if (cmd ==pTestFlagCmd) pDoseActor->setTestFlag(pTestFlagCmd->GetNewBoolValue(newValue));
 
   if (cmd == pDoseRegionInputCmd) pDoseActor->SetDoseByRegionsInputFilename(newValue);
   if (cmd == pDoseRegionOutputCmd) pDoseActor->SetDoseByRegionsOutputFilename(newValue);
 
   if (cmd == pScaleOutputCmd) pDoseActor->SetOutputScalingFactor(pScaleOutputCmd->GetNewDoubleValue(newValue));
+  if (cmd ==pTestFlagCmd) pDoseActor->setTestFlag(pTestFlagCmd->GetNewBoolValue(newValue));
 
   GateImageActorMessenger::SetNewValue( cmd, newValue);
 }
