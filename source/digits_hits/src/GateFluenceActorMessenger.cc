--- conflicted
+++ resolved
@@ -53,8 +53,6 @@
   G4String guid = G4String("Enable computation of scattered particles fluence");
   pEnableScatterCmd->SetGuidance(guid);
 
-<<<<<<< HEAD
-=======
   n = base+"/enableSquared";
   pEnableSquaredCmd = new G4UIcmdWithABool(n, this);
   guid = G4String("Enable squared image statistic");
@@ -75,7 +73,6 @@
   guid = G4String("Enable number of hits computation");
   pEnableNumberOfHitsCmd->SetGuidance(guid);
 
->>>>>>> 05d4b96b
   n = base+"/responseDetectorFilename";
   pSetResponseDetectorFileCmd = new G4UIcmdWithAString(n, this);
   guid = G4String( "Response detector curve (weight to each energy)");
@@ -118,12 +115,9 @@
   if(cmd == pSetScatterOrderFilenameCmd)
     pFluenceActor->SetScatterOrderFilename(newValue);
 
-<<<<<<< HEAD
-=======
   if(cmd == pSetSeparateScatteringFilenameCmd)
     pFluenceActor->SetSeparateScatteringFilename(newValue);
 
->>>>>>> 05d4b96b
   GateImageActorMessenger::SetNewValue( cmd, newValue);
 }
 //-----------------------------------------------------------------------------