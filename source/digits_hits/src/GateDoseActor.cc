/*----------------------
  Copyright (C): OpenGATE Collaboration

  This software is distributed under the terms
  of the GNU Lesser General  Public Licence (LGPL)
  See GATE/LICENSE.txt for further details
  ----------------------*/

/*
  \brief Class GateDoseActor :
  \brief
*/

// gate
#include "GateDoseActor.hh"
#include "GateMiscFunctions.hh"

// g4
#include <G4EmCalculator.hh>
#include <G4VoxelLimits.hh>
#include <G4NistManager.hh>
#include <G4PhysicalConstants.hh>
#include <G4Gamma.hh>
#include <G4Proton.hh>
#include <G4Positron.hh>
#include <G4Deuteron.hh>
#include <G4Electron.hh>

#include "G4MaterialTable.hh"
#include "G4ParticleTable.hh"
#include "G4ParticleDefinition.hh"
#include "G4ProcessManager.hh"

//------------------------------------------------------------------------------------------------------
//  try get N values of type T from a given input line
// * throw exception with informative error message in case of trouble.
// * NOTE that while this catches some common errors, it is not yet fool proof.
template<typename T, int N>
typename std::vector<T> parse_N_values_of_type_T(std::string line,int lineno, const std::string& fname){
  GateMessage("Beam", 5, "[DoseActor] trying to parse line " << lineno << " from file " << fname << Gateendl );
  std::istringstream iss(line);
  typename std::istream_iterator<T> iss_end;
  typename std::istream_iterator<T> isiT(iss);
  typename std::vector<T> vecT;
  while (isiT != iss_end) vecT.push_back(*(isiT++));
  int nread = vecT.size();
  if (nread != N){
    std::ostringstream errMsg;
    errMsg << "wrong number of values (" << nread << ") on line " << lineno << " of " << fname
           << ", expected " << N << " value(s) of type " << typeid(T).name() << std::endl;
    throw std::runtime_error(errMsg.str());
  }
  return vecT;
}
//------------------------------------------------------------------------------------------------------
// Function to read the next content line
// * skip all comment lines (lines string with a '#')
// * skip empty
// * throw exception with informative error message in case of missing data
std::string ReadNextLine( std::istream& input, int& lineno, const std::string& fname ) {
  while ( input ){
    std::string line;
    std::getline(input,line);
    ++lineno;
    if (line.empty()) continue;
    if (line[0]=='#') continue;
    return line;
  }
  throw std::runtime_error(std::string("reached end of file '")+fname+std::string("' unexpectedly."));
}
//------------------------------------------------------------------------------------------------------
// Function to read AND parse the next content line
// * check that we really get N values of type T from the current line
template<typename T, int N>
typename std::vector<T>  ParseNextLine( std::istream& input, int& lineno, const std::string& fname ) {
  std::string line = ReadNextLine(input,lineno,fname);
  return parse_N_values_of_type_T<T,N>(line,lineno,fname);
}
//------------------------------------------------------------------------------------------------------

//-----------------------------------------------------------------------------
GateDoseActor::GateDoseActor(G4String name, G4int depth):
  GateVImageActor(name,depth) {
  GateDebugMessageInc("Actor",4,"GateDoseActor() -- begin\n");

  mCurrentEvent=-1;
  //Edep
  mIsEdepImageEnabled = false;
  mIsEdepSquaredImageEnabled = false;
  mIsEdepUncertaintyImageEnabled = false;
  //Dose  
  mIsDoseImageEnabled = true;
  mIsDoseSquaredImageEnabled = false;
  mIsDoseUncertaintyImageEnabled = false;
  mIsDoseNormalisationEnabled = false;
  mIsDoseEfficiencyEnabled = false;
  //DoseToWater
  mIsDoseToWaterImageEnabled = false;
  mIsDoseToWaterSquaredImageEnabled = false;
  mIsDoseToWaterUncertaintyImageEnabled = false;
  mIsDoseToWaterNormalisationEnabled = false;
  mDose2WaterWarningFlag = true;
  //DoseToOtherMaterial
  mIsDoseToOtherMaterialImageEnabled = false;
  mIsDoseToOtherMaterialSquaredImageEnabled = false;
  mIsDoseToOtherMaterialUncertaintyImageEnabled = false;
  mIsDoseToOtherMaterialNormalisationEnabled = false;
  mOtherMaterial = "G4Water";
  //Others    
  mIsNumberOfHitsImageEnabled = false;
  mIsLastHitEventImageEnabled = false;
  mDoseAlgorithmType = "VolumeWeighting";
  mImportMassImage = "";
  mExportMassImage = "";
  mVolumeFilter = "";
  mMaterialFilter = "";

  pMessenger = new GateDoseActorMessenger(this);
  GateDebugMessageDec("Actor",4,"GateDoseActor() -- end\n");
  emcalc = new G4EmCalculator;
}
//-----------------------------------------------------------------------------


//-----------------------------------------------------------------------------
/// Destructor
GateDoseActor::~GateDoseActor()  {
  delete pMessenger;
}
//-----------------------------------------------------------------------------


//-----------------------------------------------------------------------------
void GateDoseActor::EnableDoseNormalisationToMax(bool b) {
  mIsDoseNormalisationEnabled = b;
  mDoseImage.SetNormalizeToMax(b);
  mDoseImage.SetScaleFactor(1.0);
}
//-----------------------------------------------------------------------------
void GateDoseActor::EnableDoseNormalisationToIntegral(bool b) {
  mIsDoseNormalisationEnabled = b;
  mDoseImage.SetNormalizeToIntegral(b);
  mDoseImage.SetScaleFactor(1.0);
}
void GateDoseActor::EnableDoseToWaterNormalisationToMax(bool b) {
  mIsDoseToWaterNormalisationEnabled = b;
  mDoseToWaterImage.SetNormalizeToMax(b);
  mDoseToWaterImage.SetScaleFactor(1.0);
}
//-----------------------------------------------------------------------------
void GateDoseActor::EnableDoseToWaterNormalisationToIntegral(bool b) {
  mIsDoseToWaterNormalisationEnabled = b;
  mDoseToWaterImage.SetNormalizeToIntegral(b);
  mDoseToWaterImage.SetScaleFactor(1.0);
}//-----------------------------------------------------------------------------
void GateDoseActor::EnableDoseToOtherMaterialNormalisationToMax(bool b) {
  mIsDoseToOtherMaterialNormalisationEnabled = b;
  mDoseToOtherMaterialImage.SetNormalizeToMax(b);
  mDoseToOtherMaterialImage.SetScaleFactor(1.0);
}
//-----------------------------------------------------------------------------
void GateDoseActor::EnableDoseToOtherMaterialNormalisationToIntegral(bool b) {
  mIsDoseToOtherMaterialNormalisationEnabled = b;
  mDoseToOtherMaterialImage.SetNormalizeToIntegral(b);
  mDoseToOtherMaterialImage.SetScaleFactor(1.0);
}//-----------------------------------------------------------------------------
void GateDoseActor::SetEfficiencyFile(G4String b) {
  mDoseEfficiencyFile = b;
  mIsDoseEfficiencyEnabled = true; 
  }


//-----------------------------------------------------------------------------
/// Construct
void GateDoseActor::Construct() {
  GateDebugMessageInc("Actor", 4, "GateDoseActor -- Construct - begin\n");
  GateVImageActor::Construct();

  // Find G4_WATER. 
  G4NistManager::Instance()->FindOrBuildMaterial("G4_WATER");
  // Find OtherMaterial
  G4NistManager::Instance()->FindOrBuildMaterial(mOtherMaterial);
  // Record the stepHitType
  mUserStepHitType = mStepHitType;

  // Enable callbacks
  EnableBeginOfRunAction(true);
  EnableBeginOfEventAction(true);
  EnablePreUserTrackingAction(true);
  EnableUserSteppingAction(true);

  // Check if at least one image is enabled
  if (!mIsEdepImageEnabled &&
      !mIsDoseImageEnabled &&
      !mIsDoseToWaterImageEnabled &&
		!mIsDoseToOtherMaterialImageEnabled &&
      !mIsNumberOfHitsImageEnabled &&
      mExportMassImage=="")  {
    GateError("The DoseActor " << GetObjectName()
              << " does not have any image enabled ...\n Please select at least one ('enableEdep true' for example)");
  }

  // Output Filename
  mEdepFilename = G4String(removeExtension(mSaveFilename))+"-Edep."+G4String(getExtension(mSaveFilename));
  mDoseFilename = G4String(removeExtension(mSaveFilename))+"-Dose."+G4String(getExtension(mSaveFilename));
  mDoseToWaterFilename = G4String(removeExtension(mSaveFilename))+"-DoseToWater."+G4String(getExtension(mSaveFilename));
  mDoseToOtherMaterialFilename = G4String(removeExtension(mSaveFilename))+"-DoseToOtherMaterial_"+mOtherMaterial+"."+G4String(getExtension(mSaveFilename));
  mNbOfHitsFilename = G4String(removeExtension(mSaveFilename))+"-NbOfHits."+G4String(getExtension(mSaveFilename));

  // Set origin, transform, flag
  SetOriginTransformAndFlagToImage(mEdepImage);
  SetOriginTransformAndFlagToImage(mDoseImage);
  SetOriginTransformAndFlagToImage(mDoseToWaterImage);
  SetOriginTransformAndFlagToImage(mDoseToOtherMaterialImage);
  SetOriginTransformAndFlagToImage(mNumberOfHitsImage);
  SetOriginTransformAndFlagToImage(mLastHitEventImage);
  SetOriginTransformAndFlagToImage(mMassImage);

  // Resize and allocate images
  if (mIsEdepSquaredImageEnabled || mIsEdepUncertaintyImageEnabled ||
      mIsDoseSquaredImageEnabled || mIsDoseUncertaintyImageEnabled ||
      mIsDoseToWaterSquaredImageEnabled || mIsDoseToWaterUncertaintyImageEnabled ||
      mIsDoseToOtherMaterialSquaredImageEnabled || mIsDoseToOtherMaterialUncertaintyImageEnabled)
       {
    mLastHitEventImage.SetResolutionAndHalfSize(mResolution, mHalfSize, mPosition);
    mLastHitEventImage.Allocate();
    mIsLastHitEventImageEnabled = true;
  }
  //Edep
  if (mIsEdepImageEnabled) {
    //  mEdepImage.SetLastHitEventImage(&mLastHitEventImage);
    mEdepImage.EnableSquaredImage(mIsEdepSquaredImageEnabled);
    mEdepImage.EnableUncertaintyImage(mIsEdepUncertaintyImageEnabled);
    // Force the computation of squared image if uncertainty is enabled
    if (mIsEdepUncertaintyImageEnabled) mEdepImage.EnableSquaredImage(true);
    mEdepImage.SetResolutionAndHalfSize(mResolution, mHalfSize, mPosition);
    mEdepImage.Allocate();
    mEdepImage.SetFilename(mEdepFilename);
  }
  //Dose
  if (mIsDoseImageEnabled) {
    // mDoseImage.SetLastHitEventImage(&mLastHitEventImage);
    mDoseImage.EnableSquaredImage(mIsDoseSquaredImageEnabled);
    mDoseImage.EnableUncertaintyImage(mIsDoseUncertaintyImageEnabled);
    mDoseImage.SetResolutionAndHalfSize(mResolution, mHalfSize, mPosition);
    // Force the computation of squared image if uncertainty is enabled
    if (mIsDoseUncertaintyImageEnabled) mDoseImage.EnableSquaredImage(true);

    // DD(mDoseImage.GetVoxelVolume());
    //mDoseImage.SetScaleFactor(1e12/mDoseImage.GetVoxelVolume());
    mDoseImage.Allocate();
    mDoseImage.SetFilename(mDoseFilename);
  }
  //DoseToWater
  if (mIsDoseToWaterImageEnabled) {
    mDoseToWaterImage.EnableSquaredImage(mIsDoseToWaterSquaredImageEnabled);
    mDoseToWaterImage.EnableUncertaintyImage(mIsDoseToWaterUncertaintyImageEnabled);
    // Force the computation of squared image if uncertainty is enabled
    if (mIsDoseToWaterUncertaintyImageEnabled) mDoseToWaterImage.EnableSquaredImage(true);
    mDoseToWaterImage.SetResolutionAndHalfSize(mResolution, mHalfSize, mPosition);
    mDoseToWaterImage.Allocate();
    mDoseToWaterImage.SetFilename(mDoseToWaterFilename);
  }
//DoseToOtherMaterial
  if (mIsDoseToOtherMaterialImageEnabled) {
    mDoseToOtherMaterialImage.EnableSquaredImage(mIsDoseToOtherMaterialSquaredImageEnabled);
    mDoseToOtherMaterialImage.EnableUncertaintyImage(mIsDoseToOtherMaterialUncertaintyImageEnabled);
    // Force the computation of squared image if uncertainty is enabled
    if (mIsDoseToOtherMaterialUncertaintyImageEnabled) mDoseToOtherMaterialImage.EnableSquaredImage(true);
    mDoseToOtherMaterialImage.SetResolutionAndHalfSize(mResolution, mHalfSize, mPosition);
    mDoseToOtherMaterialImage.Allocate();
    mDoseToOtherMaterialImage.SetFilename(mDoseToOtherMaterialFilename);
  }
    if (mIsDoseEfficiencyEnabled){
 	std::ifstream inFile(mDoseEfficiencyFile);
    if (! inFile) {
      GateError("Cannot open dose efficiency file!");
    }
   std::vector<double> mDoseEfficiencyParameters;
   std::string line;
   int lineno = 0;
   int NbLines = ParseNextLine<int,1>(inFile,lineno,mDoseEfficiencyFile)[0];
//   std::cout<<NbLines<<std::endl;
   for (int k = 0; k < NbLines; k++) {
//    std::cout<<k<<std::endl;
    mDoseEfficiencyParameters = ParseNextLine<double,2>(inFile,lineno,mDoseEfficiencyFile);
  	 mDoseEnergy.push_back(mDoseEfficiencyParameters[0]);
    mDoseEfficiency.push_back(mDoseEfficiencyParameters[1]);
    GateMessage("Actor", 5, "[DoseActor] mDoseEfficiencyParameters: "<<mDoseEfficiencyParameters[0]<<"\t"<<mDoseEfficiencyParameters[1]<< Gateendl);
    if (k>0 && mDoseEnergy[k]<mDoseEnergy[k-1]){GateError("The energies of the Efficiency file must be ordered from lowest to highest - simulation abort!");}
	 }
    GateMessage("Actor", 0, "[DoseActor] : "<<mDoseEfficiencyFile<<" loaded successfully!"<< Gateendl);
  }
  //HIT
  if (mIsNumberOfHitsImageEnabled) {
    mNumberOfHitsImage.SetResolutionAndHalfSize(mResolution, mHalfSize, mPosition);
    mNumberOfHitsImage.Allocate();
  }
  
  if (mIsDoseImageEnabled &&
      (mExportMassImage != "" || mDoseAlgorithmType == "MassWeighting" ||
       mVolumeFilter != ""    || mMaterialFilter != "")) {
    mVoxelizedMass.SetMaterialFilter(mMaterialFilter);
    mVoxelizedMass.SetVolumeFilter(mVolumeFilter);
    mVoxelizedMass.SetExternalMassImage(mImportMassImage);
    mVoxelizedMass.Initialize(mVolumeName, &mDoseImage.GetValueImage());
    if (mExportMassImage != "") {
      mMassImage.SetResolutionAndHalfSize(mResolution, mHalfSize, mPosition);
      mMassImage.Allocate();
      mVoxelizedMass.UpdateImage(&mMassImage);
      mMassImage.Write(mExportMassImage);
    }
  }

  if (mExportMassImage!="" && mImportMassImage!="")
    GateWarning("Exported mass image will be the same as the imported one.");

  if (mDoseAlgorithmType != "MassWeighting") {
    mDoseAlgorithmType = "VolumeWeighting";

    if (mImportMassImage != "")
      GateWarning("importMassImage command is only compatible with MassWeighting algorithm. Ignored. ");
  }

  // Print information
  GateMessage("Actor", 1,
              "Dose DoseActor    = '" << GetObjectName() << "'\n" <<
              "\tDose image        = " << mIsDoseImageEnabled << Gateendl <<
              "\tDose squared      = " << mIsDoseSquaredImageEnabled << Gateendl <<
              "\tDose uncertainty  = " << mIsDoseUncertaintyImageEnabled << Gateendl <<
              "\tDose to water image        = " << mIsDoseToWaterImageEnabled << Gateendl <<
              "\tDose to water squared      = " << mIsDoseToWaterSquaredImageEnabled << Gateendl <<
              "\tDose to water uncertainty  = " << mIsDoseToWaterUncertaintyImageEnabled << Gateendl <<
              "\tEdep image        = " << mIsEdepImageEnabled << Gateendl <<
              "\tEdep squared      = " << mIsEdepSquaredImageEnabled << Gateendl <<
              "\tEdep uncertainty  = " << mIsEdepUncertaintyImageEnabled << Gateendl <<
              "\tNumber of hit     = " << mIsNumberOfHitsImageEnabled << Gateendl <<
              "\t     (last hit)   = " << mIsLastHitEventImageEnabled << Gateendl <<
              "\tDose algorithm    = " << mDoseAlgorithmType << Gateendl <<
              "\tMass image (import) = " << mImportMassImage << Gateendl <<
              "\tMass image (export) = " << mExportMassImage << Gateendl <<
              "\tEdepFilename      = " << mEdepFilename << Gateendl <<
              "\tDoseFilename      = " << mDoseFilename << Gateendl <<
              "\tNb Hits filename  = " << mNbOfHitsFilename << Gateendl);

  ResetData();
  GateMessageDec("Actor", 4, "GateDoseActor -- Construct - end\n");
}
//-----------------------------------------------------------------------------


//-----------------------------------------------------------------------------
/// Save data
void GateDoseActor::SaveData() {
  GateVActor::SaveData(); // (not needed because done into GateImageWithStatistic)
  //Edep
  if (mIsEdepImageEnabled) mEdepImage.SaveData(mCurrentEvent+1);
  //Dose
  if (mIsDoseImageEnabled) {
    if (mIsDoseNormalisationEnabled)
      mDoseImage.SaveData(mCurrentEvent+1, true);
    else
      mDoseImage.SaveData(mCurrentEvent+1, false);
  }
  //DoseToWater
  if (mIsDoseToWaterImageEnabled) {
    if (mIsDoseToWaterNormalisationEnabled)
      mDoseToWaterImage.SaveData(mCurrentEvent+1, true);
    else
      mDoseToWaterImage.SaveData(mCurrentEvent+1, false);
  }
  //DoseToOtherMaterial
  if (mIsDoseToOtherMaterialImageEnabled) {
    if (mIsDoseToOtherMaterialNormalisationEnabled)
      mDoseToOtherMaterialImage.SaveData(mCurrentEvent+1, true);
    else
      mDoseToOtherMaterialImage.SaveData(mCurrentEvent+1, false);
  }
  
  if (mIsLastHitEventImageEnabled) {
    mLastHitEventImage.Fill(-1); // reset
  }

  if (mIsNumberOfHitsImageEnabled) {
    mNumberOfHitsImage.Write(mNbOfHitsFilename);
  }
}
//-----------------------------------------------------------------------------


//-----------------------------------------------------------------------------
void GateDoseActor::ResetData() {
  if (mIsLastHitEventImageEnabled) mLastHitEventImage.Fill(-1);
  if (mIsEdepImageEnabled) mEdepImage.Reset();
  if (mIsDoseImageEnabled) mDoseImage.Reset();
  if (mIsDoseToWaterImageEnabled) mDoseToWaterImage.Reset();
  if (mIsDoseToOtherMaterialImageEnabled) mDoseToOtherMaterialImage.Reset();
  if (mIsNumberOfHitsImageEnabled) mNumberOfHitsImage.Fill(0);
}
//-----------------------------------------------------------------------------


//-----------------------------------------------------------------------------
void GateDoseActor::BeginOfRunAction(const G4Run * r) {
  GateVActor::BeginOfRunAction(r);
  GateDebugMessage("Actor", 3, "GateDoseActor -- Begin of Run\n");
  mDose2WaterWarningFlag = true;
  // ResetData(); // Do no reset here !! (when multiple run);
}
//-----------------------------------------------------------------------------


//-----------------------------------------------------------------------------
// Callback at each event
void GateDoseActor::BeginOfEventAction(const G4Event * e) {
  GateVActor::BeginOfEventAction(e);
  mCurrentEvent++;
  GateDebugMessage("Actor", 3, "GateDoseActor -- Begin of Event: "<< mCurrentEvent << Gateendl);
}
//-----------------------------------------------------------------------------


//-----------------------------------------------------------------------------
void GateDoseActor::UserPreTrackActionInVoxel(const int /*index*/, const G4Track* track)
{
  if(track->GetDefinition() == G4Gamma::Gamma()) { mStepHitType = PostStepHitType; }
  else { mStepHitType = mUserStepHitType; }
}
//-----------------------------------------------------------------------------


//-----------------------------------------------------------------------------
void GateDoseActor::UserSteppingActionInVoxel(const int index, const G4Step* step) {
  GateDebugMessageInc("Actor", 4, "GateDoseActor -- UserSteppingActionInVoxel - begin\n");
  GateDebugMessageInc("Actor", 4, "enedepo = " << step->GetTotalEnergyDeposit() << Gateendl);
  GateDebugMessageInc("Actor", 4, "weight = " <<  step->GetTrack()->GetWeight() << Gateendl);
  const double weight = step->GetTrack()->GetWeight();
  const double edep = step->GetTotalEnergyDeposit()*weight;//*step->GetTrack()->GetWeight();

  // if no energy is deposited or energy is deposited outside image => do nothing
  if (edep == 0) {
    GateDebugMessage("Actor", 5, "edep == 0 : do nothing\n");
    GateDebugMessageDec("Actor", 4, "GateDoseActor -- UserSteppingActionInVoxel -- end\n");
    return;
  }
  if (index < 0) {
    GateDebugMessage("Actor", 5, "index < 0 : do nothing\n");
    GateDebugMessageDec("Actor", 4, "GateDoseActor -- UserSteppingActionInVoxel -- end\n");
    return;
  }

  if (mVolumeFilter != "" && mVolumeFilter+"_phys" != step->GetPreStepPoint()->GetPhysicalVolume()->GetName())
    return;

  if (mMaterialFilter != "" && mMaterialFilter != step->GetPreStepPoint()->GetMaterial()->GetName())
    return;

  // compute sameEvent
  // sameEvent is false the first time some energy is deposited for each primary particle
  bool sameEvent=true;
  if (mIsLastHitEventImageEnabled) {
    GateDebugMessage("Actor", 2,  "GateDoseActor -- UserSteppingActionInVoxel: Last event in index = " << mLastHitEventImage.GetValue(index) << Gateendl);
    if (mCurrentEvent != mLastHitEventImage.GetValue(index)) {
      sameEvent = false;
      mLastHitEventImage.SetValue(index, mCurrentEvent);
    }
  }

  //---------------------------------------------------------------------------------
  // Volume weighting
  double density = step->GetPreStepPoint()->GetMaterial()->GetDensity();
  //---------------------------------------------------------------------------------

  //---------------------------------------------------------------------------------
  // Mass weighting OR filter
  if (mDoseAlgorithmType == "MassWeighting" || mMaterialFilter != "" || mVolumeFilter != "")
    density = mVoxelizedMass.GetDoselMass(index)/mDoseImage.GetVoxelVolume();
  //---------------------------------------------------------------------------------

  if (mMaterialFilter != "") {
    GateDebugMessage("Actor", 3,  "GateDoseActor -- UserSteppingActionInVoxel: material filter debug = " << Gateendl
                     << " material name        = " << step->GetPreStepPoint()->GetMaterial()->GetName() << Gateendl
                     << " density              = " << G4BestUnit(mVoxelizedMass.GetPartialMassWithMatName(index)/mVoxelizedMass.GetPartialVolumeWithMatName(index), "Volumic Mass") << Gateendl
                     << " dosel cubic volume   = " << G4BestUnit(mDoseImage.GetVoxelVolume(), "Volume") << Gateendl
                     << " partial cubic volume = " << G4BestUnit(mVoxelizedMass.GetPartialVolumeWithMatName(index), "Volume") << Gateendl);
  }

  if (mVolumeFilter != "") {
    GateDebugMessage("Actor", 3,  "GateDoseActor -- UserSteppingActionInVoxel: volume filter debug = " << Gateendl
                     << " volume name          = " << step->GetPreStepPoint()->GetPhysicalVolume()->GetName() << Gateendl
                     << " Dose scored inside volume filtered volume !" << Gateendl);
  }

  //Edep
  if (mIsEdepImageEnabled) {
    GateDebugMessage("Actor", 2, "GateDoseActor -- UserSteppingActionInVoxel:\tedep = " << G4BestUnit(edep, "Energy") << Gateendl);
  }
  
  //Dose
  double dose=0.;
  if (mIsDoseImageEnabled) {
    // ------------------------------------
    // Convert deposited energy into Gray
    dose = edep/density/mDoseImage.GetVoxelVolume()/gray;
    // ------------------------------------
    
    if(mIsDoseEfficiencyEnabled){
		 double energy1 = step->GetPreStepPoint()->GetKineticEnergy();
		 double energy2 = step->GetPostStepPoint()->GetKineticEnergy();
		 double energy=(energy1+energy2)/2;
		 double efficiency=1;
		 for (unsigned int k=0; k<mDoseEnergy.size(); k++){
		 	if(mDoseEnergy[k]>energy){
		 		efficiency=mDoseEfficiency[k-1]+(mDoseEfficiency[k]-mDoseEfficiency[k-1])/(mDoseEnergy[k]-mDoseEnergy[k-1])*(energy-mDoseEnergy[k-1]);
		 		k=mDoseEnergy.size();
		 	}
		 	else if(k==mDoseEnergy.size()-1){
			GateMessage("Actor", 0, "WARNING particle energy larger than energies available in the file: "<<mDoseEfficiencyFile<<" Efficiency = 1 instead"<<Gateendl);			
		 	}
		 }
		 if(mTestFlag){
			const G4ParticleDefinition* partname = step->GetTrack()->GetDefinition();//->GetParticleName();
			const G4Material* material = step->GetPreStepPoint()->GetMaterial();//->GetName();
			G4double dedx = emcalc->ComputeElectronicDEDX(energy, partname, material);
			
		 	G4cout<<"Particle : "<<partname->GetParticleName()<<"\t energy : "<<energy<<"\t material : "<<material->GetName()<<"\t dedx : "<<dedx<<"\t efficiency : "<<efficiency<<"\t dose : "<<dose; 
		 }
		 dose*=efficiency;
		 if(mTestFlag){G4cout<<"\t effective dose : "<<dose<<G4endl;} 

    }

    GateDebugMessage("Actor", 2,  "GateDoseActor -- UserSteppingActionInVoxel:\tdose = "
                     << G4BestUnit(dose, "Dose")
                     << " rho = "
                     << G4BestUnit(density, "Volumic Mass")<< Gateendl );
  }

  //DoseToWater
  double doseToWater = 0;
  if (mIsDoseToWaterImageEnabled)
    {
<<<<<<< HEAD
     double cut = DBL_MAX;
	//get the energy
	  double energy1 = step->GetPreStepPoint()->GetKineticEnergy();
	  double energy2 = step->GetPostStepPoint()->GetKineticEnergy();
	  double energy=(energy1+energy2)/2;
	//Get current particle
     const G4ParticleDefinition * p = step->GetTrack()->GetParticleDefinition();
	// dedx
     double DEDX=0, DEDX_Water=0;
	//current material     
	  G4Material * material = step->GetPreStepPoint()->GetMaterial();
     double density = material->GetDensity();
	//other material
     static G4Material * water = G4NistManager::Instance()->FindOrBuildMaterial("G4_WATER");

	//Accounting for particles with dedx=0; i.e. gamma and neutrons
	//For gamma we consider the dedx of electrons instead - testing with 1.3 MeV photon beam or 150 MeV protons or 1500 MeV carbon ion beam showed that the error induced is 0
	//		when comparing dose and dosetowater in the material G4_WATER
	//For neutrons the dose is neglected - testing with 1.3 MeV photon beam or 150 MeV protons or 1500 MeV carbon ion beam showed that the error induced is < 0.01%
	//		when comparing dose and dosetowater in the material G4_WATER (we are systematically missing a little bit of dose of course with this solution)
		if (p == G4Gamma::Gamma()) {
      	  p = G4Electron::Electron();
        }
        DEDX = emcalc->ComputeTotalDEDX(energy, p, material, cut);
        DEDX_Water = emcalc->ComputeTotalDEDX(energy, p, water, cut);
	//In current implementation, dose deposited directly by neutrons is neglected - the below lines prevent "inf or NaN" 	    
      if (DEDX==0 || DEDX_Water==0){
      	doseToWater=0;
      	}
        else{
      	  doseToWater = dose*(DEDX_Water/1.0)/(DEDX/(density*e_SI));
        }
//FIXME
//remove this flag
/*
        if (mDose2WaterWarningFlag) {
          GateMessage("Actor", 0, "WARNING: DoseToWater with a particle which is not proton/electron/positron/gamma/deuteron: results could be wrong." << G4endl);
          mDose2WaterWarningFlag = false;
        }
*/
=======
      // to get nuclear inelastic cross-section, see "geant4.9.4.p01/examples/extended/hadronic/Hadr00/"
      // #include "G4HadronicProcessStore.hh"
      // G4HadronicProcessStore* store = G4HadronicProcessStore::Instance();
      // store->GetInelasticCrossSectionPerAtom(particle,e,elm);

      double cut = DBL_MAX; //why 1?
      //~ cut=1;
      G4Material * material = step->GetPreStepPoint()->GetMaterial();
      static G4Material * water = G4NistManager::Instance()->FindOrBuildMaterial("G4_WATER");
      //~ if(material != water){ 
		  double energy = step->GetPreStepPoint()->GetKineticEnergy();
		  double DEDX=0, DEDX_Water=0;

		  // Dose to water: it could be possible to make this process more
		  // generic by choosing any material in place of water
		  double volume = mDoseToWaterImage.GetVoxelVolume();

		  // Get current particle
		  const G4ParticleDefinition * partDefinition = step->GetTrack()->GetParticleDefinition();
		  
		  // For Gamma, we consider the DEDX from Electron
			if (partDefinition == G4Gamma::Gamma()) partDefinition = G4Electron::Electron();

			DEDX = emcalc->ComputeTotalDEDX(energy, partDefinition, material, cut);
			DEDX_Water = emcalc->ComputeTotalDEDX(energy, partDefinition, water, cut);
			
			//if calculation for a given particle does not work using DEDX (neutron etc, use an electron instead)
			if(DEDX == 0) {
				DEDX = emcalc->ComputeTotalDEDX(energy, G4Electron::Electron(), material, cut);
				DEDX_Water = emcalc->ComputeTotalDEDX(energy, G4Electron::Electron(), water, cut);
			}
			
			if (DEDX_Water == 0 or DEDX == 0) 
			{
				doseToWater = 0.0; // to avoid inf or NaN
				GateWarning("DEDX = 0 in doseToWater, Edep ommited");
				G4cout<<"PartName: "<< partDefinition->GetParticleName()<<" Edep: "<<edep/gray<<G4endl; 
				doseToWater = 0.0;
			}
			else doseToWater = edep/density/volume/gray*(DEDX_Water/1.0)/(DEDX/(density*e_SI));
		  //~ else {
			//~ if (mDose2WaterWarningFlag) {
			  //~ GateMessage("Actor", 0, "WARNING: DoseToWater with a particle which is not proton/electron/positron/gamma/deuteron: results could be wrong." << G4endl);
			  //~ 
			  //~ mDose2WaterWarningFlag = false;
			//~ }
		  
		//~ }
		//~ else	doseToWater=dose;
		
>>>>>>> 2314dc3d
      GateDebugMessage("Actor", 2,  "GateDoseActor -- UserSteppingActionInVoxel:\tdose to water = "
                       << G4BestUnit(doseToWater, "Dose to water")
                       << " rho = "
                       << G4BestUnit(density, "Volumic Mass")<< Gateendl );
    }

  //DoseToOtherMaterial
  double DoseToOtherMaterial = 0;
  if (mIsDoseToOtherMaterialImageEnabled){
      double cut = DBL_MAX;
	 	G4String material;
		const G4MaterialTable* matTbl = G4Material::GetMaterialTable();
		bool IsMaterialInMDB = false;
		double Density_OtherMaterial = 1;

  // check if the material has already been created in the simulation		
  	 for(size_t k=0; k < G4Material::GetNumberOfMaterials(); k++){
        material = (*matTbl)[k]->GetName();
        if(material==mOtherMaterial){
      	 IsMaterialInMDB=true;
      	 Density_OtherMaterial = (*matTbl)[k]->GetDensity();
      	 k=G4Material::GetNumberOfMaterials();
      	} 
      }
   // create the material if not already created in the simulation
	 if(!IsMaterialInMDB){
			//FIXME
			//CREATE THE MISSING MATERIAL (look into the Gate db)
			GateError("Material not defined - abort simulation");
		}

	//get the energy
	  double energy1 = step->GetPreStepPoint()->GetKineticEnergy();
	  double energy2 = step->GetPostStepPoint()->GetKineticEnergy();
	  double energy=(energy1+energy2)/2;
	//Get current particle
     const G4ParticleDefinition * p = step->GetTrack()->GetParticleDefinition();
	// dedx
     double DEDX=0, DEDX_OtherMaterial=0;
	//current material     
     G4Material * current_material = step->GetPreStepPoint()->GetMaterial();
     double current_density = current_material->GetDensity();
	//other material
    static G4Material* OtherMaterial = G4Material::GetMaterial(mOtherMaterial,true);     

	//Accounting for particles with dedx=0; i.e. gamma and neutrons
	//For gamma we consider the dedx of electrons instead - testing with 1.3 MeV photon beam or 150 MeV protons or 1500 MeV carbon ion beam showed that the error induced is 0
	//		when comparing dose and dosetowater in the material G4_WATER
	//For neutrons the dose is neglected - testing with 1.3 MeV photon beam or 150 MeV protons or 1500 MeV carbon ion beam showed that the error induced is < 0.01%
	//		we are systematically missing a little bit of dose of course with this solution
		if (p == G4Gamma::Gamma()) {
      	  p = G4Electron::Electron();
        }
      DEDX = emcalc->ComputeTotalDEDX(energy, p, current_material, cut);
      DEDX_OtherMaterial = emcalc->ComputeTotalDEDX(energy, p, OtherMaterial, cut);
	//In current implementation, dose deposited directly by neutrons is neglected - the below lines prevent "inf or NaN" 	    
      if (DEDX==0 || DEDX_OtherMaterial==0){
      	DoseToOtherMaterial=0;
      	}
        else{
      	  DoseToOtherMaterial = dose*(DEDX_OtherMaterial/(Density_OtherMaterial*e_SI))/(DEDX/(current_density*e_SI));
        }
      	  
/*
// DISPLAY parameters of particles having DEDX=0
// Mainly gamma and neutron
if(DEDX==0){
      const G4ParticleDefinition* partname = step->GetTrack()->GetDefinition();//->GetParticleName();
	 	G4cout<<"Particle : "<<partname->GetParticleName()<<"\t energy : "<<energy<<"\t current material : "<<current_material->GetName()<<"\t dedx : "<<DEDX<<"\t density : "<<current_density*e_SI<<"\t dose : "<<dose<<G4endl;
	 	G4cout<<"Particle : "<<partname->GetParticleName()<<"\t energy : "<<energy<<"\t other material : "<<mOtherMaterial<<"\t dedx other : "<<DEDX_OtherMaterial<<"\t density other : "<<Density_OtherMaterial*e_SI<<"\t dose to other: "<<DoseToOtherMaterial<<G4endl; 

// DISPLAY the process involved
 G4ProcessVector* plist = partname->GetProcessManager()->GetProcessList();
 for (G4int j = 0; j < plist->size(); j++)
    {
    	G4cout<<"Process type : "<<(*plist)[j]->GetProcessType()<<"\t process name : "<<(*plist)[j]->GetProcessName()<<G4endl;
    }
}
*/

      GateDebugMessage("Actor", 2,  "GateDoseActor -- UserSteppingActionInVoxel:\tdose to OtherMaterial = "
                       << G4BestUnit(DoseToOtherMaterial, "Dose to OtherMaterial")
                       << " rho = "
                       << G4BestUnit(density, "Volumic Mass")<< Gateendl );
    }

  //Edep
  if (mIsEdepImageEnabled)
    {
      if (mIsEdepUncertaintyImageEnabled || mIsEdepSquaredImageEnabled)
        {
          if (sameEvent) mEdepImage.AddTempValue(index, edep);
          else mEdepImage.AddValueAndUpdate(index, edep);
        }
      else
        {
          mEdepImage.AddValue(index, edep);

        }
    }

  //Dose    
  if (mIsDoseImageEnabled)
    {
      if (mIsDoseUncertaintyImageEnabled || mIsDoseSquaredImageEnabled)
        {
          if (sameEvent) mDoseImage.AddTempValue(index, dose);
          else mDoseImage.AddValueAndUpdate(index, dose);
        }
      else mDoseImage.AddValue(index, dose);
    }

  //DoseToWater
  if (mIsDoseToWaterImageEnabled)
    {
      if (mIsDoseToWaterUncertaintyImageEnabled || mIsDoseToWaterSquaredImageEnabled)
        {
          if (sameEvent) mDoseToWaterImage.AddTempValue(index, doseToWater);
          else mDoseToWaterImage.AddValueAndUpdate(index, doseToWater);
        }
      else mDoseToWaterImage.AddValue(index, doseToWater);
    }

  //DoseToOtherMaterial
  if (mIsDoseToOtherMaterialImageEnabled)
    {
      if (mIsDoseToOtherMaterialUncertaintyImageEnabled || mIsDoseToOtherMaterialSquaredImageEnabled)
        {
          if (sameEvent) mDoseToOtherMaterialImage.AddTempValue(index, DoseToOtherMaterial);
          else mDoseToOtherMaterialImage.AddValueAndUpdate(index, DoseToOtherMaterial);
        }
      else mDoseToOtherMaterialImage.AddValue(index, DoseToOtherMaterial);
    }
    
  if (mIsNumberOfHitsImageEnabled) mNumberOfHitsImage.AddValue(index, weight);

  GateDebugMessageDec("Actor", 4, "GateDoseActor -- UserSteppingActionInVoxel -- end\n");
}
//-----------------------------------------------------------------------------<|MERGE_RESOLUTION|>--- conflicted
+++ resolved
@@ -114,7 +114,8 @@
   mExportMassImage = "";
   mVolumeFilter = "";
   mMaterialFilter = "";
-
+  mTestFlag = false;
+  
   pMessenger = new GateDoseActorMessenger(this);
   GateDebugMessageDec("Actor",4,"GateDoseActor() -- end\n");
   emcalc = new G4EmCalculator;
@@ -540,7 +541,6 @@
   double doseToWater = 0;
   if (mIsDoseToWaterImageEnabled)
     {
-<<<<<<< HEAD
      double cut = DBL_MAX;
 	//get the energy
 	  double energy1 = step->GetPreStepPoint()->GetKineticEnergy();
@@ -556,6 +556,7 @@
 	//other material
      static G4Material * water = G4NistManager::Instance()->FindOrBuildMaterial("G4_WATER");
 
+
 	//Accounting for particles with dedx=0; i.e. gamma and neutrons
 	//For gamma we consider the dedx of electrons instead - testing with 1.3 MeV photon beam or 150 MeV protons or 1500 MeV carbon ion beam showed that the error induced is 0
 	//		when comparing dose and dosetowater in the material G4_WATER
@@ -573,41 +574,12 @@
         else{
       	  doseToWater = dose*(DEDX_Water/1.0)/(DEDX/(density*e_SI));
         }
-//FIXME
-//remove this flag
+
+
+//------------------------------------
+//Alternative way of converting dose to water is to keep the dose from particles having dedx=0 equal to the dedx of electrons
+//------------------------------------
 /*
-        if (mDose2WaterWarningFlag) {
-          GateMessage("Actor", 0, "WARNING: DoseToWater with a particle which is not proton/electron/positron/gamma/deuteron: results could be wrong." << G4endl);
-          mDose2WaterWarningFlag = false;
-        }
-*/
-=======
-      // to get nuclear inelastic cross-section, see "geant4.9.4.p01/examples/extended/hadronic/Hadr00/"
-      // #include "G4HadronicProcessStore.hh"
-      // G4HadronicProcessStore* store = G4HadronicProcessStore::Instance();
-      // store->GetInelasticCrossSectionPerAtom(particle,e,elm);
-
-      double cut = DBL_MAX; //why 1?
-      //~ cut=1;
-      G4Material * material = step->GetPreStepPoint()->GetMaterial();
-      static G4Material * water = G4NistManager::Instance()->FindOrBuildMaterial("G4_WATER");
-      //~ if(material != water){ 
-		  double energy = step->GetPreStepPoint()->GetKineticEnergy();
-		  double DEDX=0, DEDX_Water=0;
-
-		  // Dose to water: it could be possible to make this process more
-		  // generic by choosing any material in place of water
-		  double volume = mDoseToWaterImage.GetVoxelVolume();
-
-		  // Get current particle
-		  const G4ParticleDefinition * partDefinition = step->GetTrack()->GetParticleDefinition();
-		  
-		  // For Gamma, we consider the DEDX from Electron
-			if (partDefinition == G4Gamma::Gamma()) partDefinition = G4Electron::Electron();
-
-			DEDX = emcalc->ComputeTotalDEDX(energy, partDefinition, material, cut);
-			DEDX_Water = emcalc->ComputeTotalDEDX(energy, partDefinition, water, cut);
-			
 			//if calculation for a given particle does not work using DEDX (neutron etc, use an electron instead)
 			if(DEDX == 0) {
 				DEDX = emcalc->ComputeTotalDEDX(energy, G4Electron::Electron(), material, cut);
@@ -631,8 +603,8 @@
 		  
 		//~ }
 		//~ else	doseToWater=dose;
+*/
 		
->>>>>>> 2314dc3d
       GateDebugMessage("Actor", 2,  "GateDoseActor -- UserSteppingActionInVoxel:\tdose to water = "
                        << G4BestUnit(doseToWater, "Dose to water")
                        << " rho = "
@@ -678,6 +650,26 @@
 	//other material
     static G4Material* OtherMaterial = G4Material::GetMaterial(mOtherMaterial,true);     
 
+
+if(mTestFlag){
+// DISPLAY parameters of particles having DEDX=0
+// Mainly gamma and neutron
+DEDX = emcalc->ComputeTotalDEDX(energy, p, current_material, cut);
+DEDX_OtherMaterial = emcalc->ComputeTotalDEDX(energy, p, OtherMaterial, cut);
+if(DEDX==0){
+      const G4ParticleDefinition* partname = step->GetTrack()->GetDefinition();//->GetParticleName();
+	 	G4cout<<"Particle : "<<partname->GetParticleName()<<"\t energy : "<<energy<<"\t current material : "<<current_material->GetName()<<"\t dedx : "<<DEDX<<"\t density : "<<current_density*e_SI<<"\t dose : "<<dose<<G4endl;
+	 	G4cout<<"Particle : "<<partname->GetParticleName()<<"\t energy : "<<energy<<"\t other material : "<<mOtherMaterial<<"\t dedx other : "<<DEDX_OtherMaterial<<"\t density other : "<<Density_OtherMaterial*e_SI<<"\t dose to other: "<<DoseToOtherMaterial<<G4endl; 
+
+// DISPLAY the process involved
+ G4ProcessVector* plist = partname->GetProcessManager()->GetProcessList();
+ for (G4int j = 0; j < plist->size(); j++)
+    {
+    	G4cout<<"Process type : "<<(*plist)[j]->GetProcessType()<<"\t process name : "<<(*plist)[j]->GetProcessName()<<G4endl;
+    }
+}
+}
+
 	//Accounting for particles with dedx=0; i.e. gamma and neutrons
 	//For gamma we consider the dedx of electrons instead - testing with 1.3 MeV photon beam or 150 MeV protons or 1500 MeV carbon ion beam showed that the error induced is 0
 	//		when comparing dose and dosetowater in the material G4_WATER
@@ -696,23 +688,6 @@
       	  DoseToOtherMaterial = dose*(DEDX_OtherMaterial/(Density_OtherMaterial*e_SI))/(DEDX/(current_density*e_SI));
         }
       	  
-/*
-// DISPLAY parameters of particles having DEDX=0
-// Mainly gamma and neutron
-if(DEDX==0){
-      const G4ParticleDefinition* partname = step->GetTrack()->GetDefinition();//->GetParticleName();
-	 	G4cout<<"Particle : "<<partname->GetParticleName()<<"\t energy : "<<energy<<"\t current material : "<<current_material->GetName()<<"\t dedx : "<<DEDX<<"\t density : "<<current_density*e_SI<<"\t dose : "<<dose<<G4endl;
-	 	G4cout<<"Particle : "<<partname->GetParticleName()<<"\t energy : "<<energy<<"\t other material : "<<mOtherMaterial<<"\t dedx other : "<<DEDX_OtherMaterial<<"\t density other : "<<Density_OtherMaterial*e_SI<<"\t dose to other: "<<DoseToOtherMaterial<<G4endl; 
-
-// DISPLAY the process involved
- G4ProcessVector* plist = partname->GetProcessManager()->GetProcessList();
- for (G4int j = 0; j < plist->size(); j++)
-    {
-    	G4cout<<"Process type : "<<(*plist)[j]->GetProcessType()<<"\t process name : "<<(*plist)[j]->GetProcessName()<<G4endl;
-    }
-}
-*/
-
       GateDebugMessage("Actor", 2,  "GateDoseActor -- UserSteppingActionInVoxel:\tdose to OtherMaterial = "
                        << G4BestUnit(DoseToOtherMaterial, "Dose to OtherMaterial")
                        << " rho = "
