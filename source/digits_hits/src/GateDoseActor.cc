/*----------------------
  Copyright (C): OpenGATE Collaboration

  This software is distributed under the terms
  of the GNU Lesser General  Public Licence (LGPL)
  See GATE/LICENSE.txt for further details
  ----------------------*/

/*
  \brief Class GateDoseActor :
  \brief
*/

// gate
#include "GateDoseActor.hh"
#include "GateMiscFunctions.hh"

// g4
#include <G4EmCalculator.hh>
#include <G4VoxelLimits.hh>
#include <G4NistManager.hh>
#include <G4PhysicalConstants.hh>
#include <G4Gamma.hh>
#include <G4Proton.hh>
#include <G4Positron.hh>
#include <G4Deuteron.hh>
#include <G4Electron.hh>

#include "G4MaterialTable.hh"
#include "G4ParticleTable.hh"
#include "G4ParticleDefinition.hh"
#include "G4ProcessManager.hh"

//------------------------------------------------------------------------------------------------------
//  try get N values of type T from a given input line
// * throw exception with informative error message in case of trouble.
// * NOTE that while this catches some common errors, it is not yet fool proof.
template<typename T, int N>
typename std::vector<T> parse_N_values_of_type_T(std::string line,int lineno, const std::string& fname){
  GateMessage("Beam", 5, "[DoseActor] trying to parse line " << lineno << " from file " << fname << Gateendl );
  std::istringstream iss(line);
  typename std::istream_iterator<T> iss_end;
  typename std::istream_iterator<T> isiT(iss);
  typename std::vector<T> vecT;
  while (isiT != iss_end) vecT.push_back(*(isiT++));
  int nread = vecT.size();
  if (nread != N){
    std::ostringstream errMsg;
    errMsg << "wrong number of values (" << nread << ") on line " << lineno << " of " << fname
           << ", expected " << N << " value(s) of type " << typeid(T).name() << std::endl;
    throw std::runtime_error(errMsg.str());
  }
  return vecT;
}
//------------------------------------------------------------------------------------------------------
// Function to read the next content line
// * skip all comment lines (lines string with a '#')
// * skip empty
// * throw exception with informative error message in case of missing data
std::string ReadNextLine( std::istream& input, int& lineno, const std::string& fname ) {
  while ( input ){
    std::string line;
    std::getline(input,line);
    ++lineno;
    if (line.empty()) continue;
    if (line[0]=='#') continue;
    return line;
  }
  throw std::runtime_error(std::string("reached end of file '")+fname+std::string("' unexpectedly."));
}
//------------------------------------------------------------------------------------------------------
// Function to read AND parse the next content line
// * check that we really get N values of type T from the current line
template<typename T, int N>
typename std::vector<T>  ParseNextLine( std::istream& input, int& lineno, const std::string& fname ) {
  std::string line = ReadNextLine(input,lineno,fname);
  return parse_N_values_of_type_T<T,N>(line,lineno,fname);
}
//------------------------------------------------------------------------------------------------------

//-----------------------------------------------------------------------------
bool IsEqual(double a, double b, double tol)
{
  double d = fabs(a-b);
  return d<tol;
}
//-----------------------------------------------------------------------------

//-----------------------------------------------------------------------------
bool IsEqual(G4ThreeVector a, G4ThreeVector b, double tol)
{
  return (IsEqual(a.x(), b.x(), tol) &&
          IsEqual(a.y(), b.y(), tol) &&
          IsEqual(a.z(), b.z(), tol));
}
//-----------------------------------------------------------------------------

//-----------------------------------------------------------------------------
GateDoseActor::GateDoseActor(G4String name, G4int depth):
  GateVImageActor(name,depth) {
  GateDebugMessageInc("Actor",4,"GateDoseActor() -- begin\n");

  mCurrentEvent=-1;
  //Edep
  mIsEdepImageEnabled = false;
  mIsEdepSquaredImageEnabled = false;
  mIsEdepUncertaintyImageEnabled = false;
  //Dose  
  mIsDoseImageEnabled = true;
  mIsDoseSquaredImageEnabled = false;
  mIsDoseUncertaintyImageEnabled = false;
  mIsDoseNormalisationEnabled = false;
  mIsDoseEfficiencyEnabled = false;
  //DoseToWater
  mIsDoseToWaterImageEnabled = false;
  mIsDoseToWaterSquaredImageEnabled = false;
  mIsDoseToWaterUncertaintyImageEnabled = false;
  mIsDoseToWaterNormalisationEnabled = false;
  mDose2WaterWarningFlag = true;
  //DoseToOtherMaterial
  mIsDoseToOtherMaterialImageEnabled = false;
  mIsDoseToOtherMaterialSquaredImageEnabled = false;
  mIsDoseToOtherMaterialUncertaintyImageEnabled = false;
  mIsDoseToOtherMaterialNormalisationEnabled = false;
  mOtherMaterial = "G4Water";
  //Others    
  mIsNumberOfHitsImageEnabled = false;
  mIsLastHitEventImageEnabled = false;
  mDoseAlgorithmType = "VolumeWeighting";
  mImportMassImage = "";
  mExportMassImage = "";
<<<<<<< HEAD
  mVolumeFilter = "";
  mMaterialFilter = "";
  mTestFlag = false;
  
=======
  mDoseByRegionsFlag = false;
  mDoseByRegionsInputFilename = "";
  mDoseByRegionsOutputFilename = "DoseByRegions.txt";
  mVolumeFilter = "";
  mMaterialFilter = "";
  mDose2WaterWarningFlag = true;
  mScalingFactor = 1.0;

>>>>>>> 49a302da
  pMessenger = new GateDoseActorMessenger(this);
  GateDebugMessageDec("Actor",4,"GateDoseActor() -- end\n");
  emcalc = new G4EmCalculator;
}
//-----------------------------------------------------------------------------


//-----------------------------------------------------------------------------
/// Destructor
GateDoseActor::~GateDoseActor()  {
  delete pMessenger;
}
//-----------------------------------------------------------------------------


//-----------------------------------------------------------------------------
void GateDoseActor::EnableDoseNormalisationToMax(bool b) {
  mIsDoseNormalisationEnabled = b;
  mDoseImage.SetNormalizeToMax(b);
  mDoseImage.SetScaleFactor(1.0);
}
//-----------------------------------------------------------------------------
void GateDoseActor::EnableDoseNormalisationToIntegral(bool b) {
  mIsDoseNormalisationEnabled = b;
  mDoseImage.SetNormalizeToIntegral(b);
  mDoseImage.SetScaleFactor(1.0);
}
void GateDoseActor::EnableDoseToWaterNormalisationToMax(bool b) {
  mIsDoseToWaterNormalisationEnabled = b;
  mDoseToWaterImage.SetNormalizeToMax(b);
  mDoseToWaterImage.SetScaleFactor(1.0);
}
//-----------------------------------------------------------------------------
void GateDoseActor::EnableDoseToWaterNormalisationToIntegral(bool b) {
  mIsDoseToWaterNormalisationEnabled = b;
  mDoseToWaterImage.SetNormalizeToIntegral(b);
  mDoseToWaterImage.SetScaleFactor(1.0);
}//-----------------------------------------------------------------------------
void GateDoseActor::EnableDoseToOtherMaterialNormalisationToMax(bool b) {
  mIsDoseToOtherMaterialNormalisationEnabled = b;
  mDoseToOtherMaterialImage.SetNormalizeToMax(b);
  mDoseToOtherMaterialImage.SetScaleFactor(1.0);
}
//-----------------------------------------------------------------------------
void GateDoseActor::EnableDoseToOtherMaterialNormalisationToIntegral(bool b) {
  mIsDoseToOtherMaterialNormalisationEnabled = b;
  mDoseToOtherMaterialImage.SetNormalizeToIntegral(b);
  mDoseToOtherMaterialImage.SetScaleFactor(1.0);
}//-----------------------------------------------------------------------------
void GateDoseActor::SetEfficiencyFile(G4String b) {
  mDoseEfficiencyFile = b;
  mIsDoseEfficiencyEnabled = true; 
  }


//-----------------------------------------------------------------------------
/// Construct
void GateDoseActor::Construct() {
  GateDebugMessageInc("Actor", 4, "GateDoseActor -- Construct - begin\n");
  GateVImageActor::Construct();

  // Find G4_WATER. 
  G4NistManager::Instance()->FindOrBuildMaterial("G4_WATER");
  // Find OtherMaterial
  G4NistManager::Instance()->FindOrBuildMaterial(mOtherMaterial);
  // Record the stepHitType
  mUserStepHitType = mStepHitType;

  // Enable callbacks
  EnableBeginOfRunAction(true);
  EnableBeginOfEventAction(true);
  EnablePreUserTrackingAction(true);
  EnableUserSteppingAction(true);

  // Check if at least one image is enabled
  if (!mIsEdepImageEnabled &&
      !mIsDoseImageEnabled &&
      !mIsDoseToWaterImageEnabled &&
		!mIsDoseToOtherMaterialImageEnabled &&
      !mIsNumberOfHitsImageEnabled &&
      mExportMassImage=="")  {
    GateError("The DoseActor " << GetObjectName()
              << " does not have any image enabled ...\n Please select at least one ('enableEdep true' for example)");
  }

  // Output Filename
  mEdepFilename = G4String(removeExtension(mSaveFilename))+"-Edep."+G4String(getExtension(mSaveFilename));
  mDoseFilename = G4String(removeExtension(mSaveFilename))+"-Dose."+G4String(getExtension(mSaveFilename));
  mDoseToWaterFilename = G4String(removeExtension(mSaveFilename))+"-DoseToWater."+G4String(getExtension(mSaveFilename));
  mDoseToOtherMaterialFilename = G4String(removeExtension(mSaveFilename))+"-DoseToOtherMaterial_"+mOtherMaterial+"."+G4String(getExtension(mSaveFilename));
  mNbOfHitsFilename = G4String(removeExtension(mSaveFilename))+"-NbOfHits."+G4String(getExtension(mSaveFilename));

  // Set origin, transform, flag
  SetOriginTransformAndFlagToImage(mEdepImage);
  SetOriginTransformAndFlagToImage(mDoseImage);
  SetOriginTransformAndFlagToImage(mDoseToWaterImage);
  SetOriginTransformAndFlagToImage(mDoseToOtherMaterialImage);
  SetOriginTransformAndFlagToImage(mNumberOfHitsImage);
  SetOriginTransformAndFlagToImage(mLastHitEventImage);
  SetOriginTransformAndFlagToImage(mMassImage);

  // Scaling ?
  if (mScalingFactor != 1.0) {
    mEdepImage.SetScaleFactor(mScalingFactor);
    mDoseImage.SetScaleFactor(mScalingFactor);
    mDoseToWaterImage.SetScaleFactor(mScalingFactor);
  }

  // Resize and allocate images
  if (mIsEdepSquaredImageEnabled || mIsEdepUncertaintyImageEnabled ||
      mIsDoseSquaredImageEnabled || mIsDoseUncertaintyImageEnabled ||
      mIsDoseToWaterSquaredImageEnabled || mIsDoseToWaterUncertaintyImageEnabled ||
      mIsDoseToOtherMaterialSquaredImageEnabled || mIsDoseToOtherMaterialUncertaintyImageEnabled)
       {
    mLastHitEventImage.SetResolutionAndHalfSize(mResolution, mHalfSize, mPosition);
    mLastHitEventImage.Allocate();
    mIsLastHitEventImageEnabled = true;
  }
  //Edep
  if (mIsEdepImageEnabled) {
    mEdepImage.EnableSquaredImage(mIsEdepSquaredImageEnabled);
    mEdepImage.EnableUncertaintyImage(mIsEdepUncertaintyImageEnabled);
    // Force the computation of squared image if uncertainty is enabled
    if (mIsEdepUncertaintyImageEnabled) mEdepImage.EnableSquaredImage(true);
    mEdepImage.SetResolutionAndHalfSize(mResolution, mHalfSize, mPosition);
    mEdepImage.Allocate();
    mEdepImage.SetFilename(mEdepFilename);
  }
  //Dose
  if (mIsDoseImageEnabled) {
    mDoseImage.EnableSquaredImage(mIsDoseSquaredImageEnabled);
    mDoseImage.EnableUncertaintyImage(mIsDoseUncertaintyImageEnabled);
    mDoseImage.SetResolutionAndHalfSize(mResolution, mHalfSize, mPosition);
    // Force the computation of squared image if uncertainty is enabled
    if (mIsDoseUncertaintyImageEnabled) mDoseImage.EnableSquaredImage(true);
    mDoseImage.Allocate();
    mDoseImage.SetFilename(mDoseFilename);
  }
  //DoseToWater
  if (mIsDoseToWaterImageEnabled) {
    mDoseToWaterImage.EnableSquaredImage(mIsDoseToWaterSquaredImageEnabled);
    mDoseToWaterImage.EnableUncertaintyImage(mIsDoseToWaterUncertaintyImageEnabled);
    // Force the computation of squared image if uncertainty is enabled
    if (mIsDoseToWaterUncertaintyImageEnabled) mDoseToWaterImage.EnableSquaredImage(true);
    mDoseToWaterImage.SetResolutionAndHalfSize(mResolution, mHalfSize, mPosition);
    mDoseToWaterImage.Allocate();
    mDoseToWaterImage.SetFilename(mDoseToWaterFilename);
  }
//DoseToOtherMaterial
  if (mIsDoseToOtherMaterialImageEnabled) {
    mDoseToOtherMaterialImage.EnableSquaredImage(mIsDoseToOtherMaterialSquaredImageEnabled);
    mDoseToOtherMaterialImage.EnableUncertaintyImage(mIsDoseToOtherMaterialUncertaintyImageEnabled);
    // Force the computation of squared image if uncertainty is enabled
    if (mIsDoseToOtherMaterialUncertaintyImageEnabled) mDoseToOtherMaterialImage.EnableSquaredImage(true);
    mDoseToOtherMaterialImage.SetResolutionAndHalfSize(mResolution, mHalfSize, mPosition);
    mDoseToOtherMaterialImage.Allocate();
    mDoseToOtherMaterialImage.SetFilename(mDoseToOtherMaterialFilename);
  }
    if (mIsDoseEfficiencyEnabled){
 	std::ifstream inFile(mDoseEfficiencyFile);
    if (! inFile) {
      GateError("Cannot open dose efficiency file!");
    }
   std::vector<double> mDoseEfficiencyParameters;
   std::string line;
   int lineno = 0;
   int NbLines = ParseNextLine<int,1>(inFile,lineno,mDoseEfficiencyFile)[0];
//   std::cout<<NbLines<<std::endl;
   for (int k = 0; k < NbLines; k++) {
//    std::cout<<k<<std::endl;
    mDoseEfficiencyParameters = ParseNextLine<double,2>(inFile,lineno,mDoseEfficiencyFile);
  	 mDoseEnergy.push_back(mDoseEfficiencyParameters[0]);
    mDoseEfficiency.push_back(mDoseEfficiencyParameters[1]);
    GateMessage("Actor", 5, "[DoseActor] mDoseEfficiencyParameters: "<<mDoseEfficiencyParameters[0]<<"\t"<<mDoseEfficiencyParameters[1]<< Gateendl);
    if (k>0 && mDoseEnergy[k]<mDoseEnergy[k-1]){GateError("The energies of the Efficiency file must be ordered from lowest to highest - simulation abort!");}
	 }
    GateMessage("Actor", 0, "[DoseActor] : "<<mDoseEfficiencyFile<<" loaded successfully!"<< Gateendl);
  }
  //HIT
  if (mIsNumberOfHitsImageEnabled) {
    mNumberOfHitsImage.SetResolutionAndHalfSize(mResolution, mHalfSize, mPosition);
    mNumberOfHitsImage.Allocate();
  }
  
  if (mIsDoseImageEnabled &&
      (mExportMassImage != "" || mDoseAlgorithmType == "MassWeighting" ||
       mVolumeFilter != ""    || mMaterialFilter != "")) {
    mVoxelizedMass.SetMaterialFilter(mMaterialFilter);
    mVoxelizedMass.SetVolumeFilter(mVolumeFilter);
    mVoxelizedMass.SetExternalMassImage(mImportMassImage);
    mVoxelizedMass.Initialize(mVolumeName, &mDoseImage.GetValueImage());
    if (mExportMassImage != "") {
      mMassImage.SetResolutionAndHalfSize(mResolution, mHalfSize, mPosition);
      mMassImage.Allocate();
      mVoxelizedMass.UpdateImage(&mMassImage);
      mMassImage.Write(mExportMassImage);
    }
  }

  if (mExportMassImage!="" && mImportMassImage!="")
    GateWarning("Exported mass image will be the same as the imported one.");

  if (mDoseAlgorithmType != "MassWeighting") {
    mDoseAlgorithmType = "VolumeWeighting";

    if (mImportMassImage != "")
      GateWarning("importMassImage command is only compatible with MassWeighting algorithm. Ignored. ");
  }

  if (mDoseByRegionsFlag) {
    mDoseByRegionsLabelImage.Read(mDoseByRegionsInputFilename);
    SetOriginTransformAndFlagToImage(mDoseByRegionsLabelImage);
    double tol = 0.00000001;
    if (!IsEqual(mDoseByRegionsLabelImage.GetResolution(), mResolution, tol) ||
        !IsEqual(mDoseByRegionsLabelImage.GetVoxelSize(), mVoxelSize, tol) ||
        !IsEqual(mDoseByRegionsLabelImage.GetOrigin(), mOrigin, tol)) {
      GateError("The DoseByRegions labels image must have the same size than the dose image.");
    }
    GateRegionDoseStat::ComputeRegionVolumes(mDoseByRegionsLabelImage, mMapOfRegionStat);
  }


  // Print information
  GateMessage("Actor", 0,
              "Dose DoseActor    = '" << GetObjectName() << "'\n" <<
              "\tDose image        = " << mIsDoseImageEnabled << Gateendl <<
              "\tDose squared      = " << mIsDoseSquaredImageEnabled << Gateendl <<
              "\tDose uncertainty  = " << mIsDoseUncertaintyImageEnabled << Gateendl <<
              "\tDose to water image        = " << mIsDoseToWaterImageEnabled << Gateendl <<
              "\tDose to water squared      = " << mIsDoseToWaterSquaredImageEnabled << Gateendl <<
              "\tDose to water uncertainty  = " << mIsDoseToWaterUncertaintyImageEnabled << Gateendl <<
              "\tEdep image        = " << mIsEdepImageEnabled << Gateendl <<
              "\tEdep squared      = " << mIsEdepSquaredImageEnabled << Gateendl <<
              "\tEdep uncertainty  = " << mIsEdepUncertaintyImageEnabled << Gateendl <<
              "\tNumber of hit     = " << mIsNumberOfHitsImageEnabled << Gateendl <<
              "\t     (last hit)   = " << mIsLastHitEventImageEnabled << Gateendl <<
              "\tDose algorithm    = " << mDoseAlgorithmType << Gateendl <<
              "\tMass image (import) = " << mImportMassImage << Gateendl <<
              "\tMass image (export) = " << mExportMassImage << Gateendl <<
              "\tEdepFilename      = " << mEdepFilename << Gateendl <<
              "\tDoseFilename      = " << mDoseFilename << Gateendl <<
              "\tDoseByRegions     = " << mDoseByRegionsFlag << Gateendl <<
              "\tDoseByRegionsInput  = " << mDoseByRegionsInputFilename << Gateendl <<
              "\tDoseByRegionsOutput = " << mDoseByRegionsOutputFilename << Gateendl <<
              "\tScaling factor    = " << mScalingFactor << Gateendl << 
              "\tNb Hits filename  = " << mNbOfHitsFilename << Gateendl);

  ResetData();
  GateMessageDec("Actor", 4, "GateDoseActor -- Construct - end\n");
}
//-----------------------------------------------------------------------------


//-----------------------------------------------------------------------------
/// Save data
void GateDoseActor::SaveData() {
  GateVActor::SaveData(); // (not needed because done into GateImageWithStatistic)
  //Edep
  if (mIsEdepImageEnabled) mEdepImage.SaveData(mCurrentEvent+1);
  //Dose
  if (mIsDoseImageEnabled) {
    if (mIsDoseNormalisationEnabled)
      mDoseImage.SaveData(mCurrentEvent+1, true);
    else
      mDoseImage.SaveData(mCurrentEvent+1, false);
  }
  //DoseToWater
  if (mIsDoseToWaterImageEnabled) {
    if (mIsDoseToWaterNormalisationEnabled)
      mDoseToWaterImage.SaveData(mCurrentEvent+1, true);
    else
      mDoseToWaterImage.SaveData(mCurrentEvent+1, false);
  }
  //DoseToOtherMaterial
  if (mIsDoseToOtherMaterialImageEnabled) {
    if (mIsDoseToOtherMaterialNormalisationEnabled)
      mDoseToOtherMaterialImage.SaveData(mCurrentEvent+1, true);
    else
      mDoseToOtherMaterialImage.SaveData(mCurrentEvent+1, false);
  }
  
  if (mIsLastHitEventImageEnabled) {
    mLastHitEventImage.Fill(-1); // reset
  }

  if (mIsNumberOfHitsImageEnabled) {
    mNumberOfHitsImage.Write(mNbOfHitsFilename);
  }

  if (mDoseByRegionsFlag) {

    // Finish unfinished squared dose
    for (auto & m:mMapOfRegionStat)
      m.second.Update(mCurrentEvent, 0.0, 0.0);

    // Compute std and write results
    double N = mCurrentEvent+1;
    std::ofstream os(mDoseByRegionsOutputFilename);
    os << "#id \tvol(mm3) \tedep(MeV) \tstd_edep \tsq_edep \tdose(Gy) \tstd_dose \tsq_dose \tn_hit \tn_event_roi" << std::endl;
    for(auto m:mMapOfRegionStat) {
      auto & region = m.second;
      double edep = region.sum_edep;
      double sq_edep = region.sum_squared_edep;
      double std_edep = sqrt( (1.0/(N-1))*(sq_edep/N - pow(edep/N, 2)) )/(edep/N);
      if( edep == 0.0 || N == 1 || sq_edep == 0 )
        std_edep = 1.0; // relative uncertainty of 100%
      double dose = region.sum_dose;
      double sq_dose = region.sum_squared_dose;
      double std_dose = sqrt( (1.0/(N-1))*(sq_dose/N - pow(dose/N, 2)) )/(dose/N);
      if( dose == 0.0 || N == 1 || sq_dose == 0 )
        std_dose = 1.0; // relative uncertainty of 100%
      os.precision(10);
      os << m.first << "\t"
         << region.volume << "\t"
         << edep*mScalingFactor << "\t"
         << std_edep << "\t"
         << sq_edep*mScalingFactor*mScalingFactor << "\t"
         << dose*mScalingFactor << "\t"
         << std_dose << "\t"
         << sq_dose*mScalingFactor*mScalingFactor << "\t"
         << region.nb_hits << "\t"
         << region.nb_event_hits << std::endl;
    }
    os.close();
  }
}
//-----------------------------------------------------------------------------


//-----------------------------------------------------------------------------
void GateDoseActor::ResetData() {
  if (mIsLastHitEventImageEnabled) mLastHitEventImage.Fill(-1);
  if (mIsEdepImageEnabled) mEdepImage.Reset();
  if (mIsDoseImageEnabled) mDoseImage.Reset();
  if (mIsDoseToWaterImageEnabled) mDoseToWaterImage.Reset();
  if (mIsDoseToOtherMaterialImageEnabled) mDoseToOtherMaterialImage.Reset();
  if (mIsNumberOfHitsImageEnabled) mNumberOfHitsImage.Fill(0);
}
//-----------------------------------------------------------------------------


//-----------------------------------------------------------------------------
void GateDoseActor::BeginOfRunAction(const G4Run * r) {
  GateVActor::BeginOfRunAction(r);
  GateDebugMessage("Actor", 3, "GateDoseActor -- Begin of Run\n");
  mDose2WaterWarningFlag = true;
  // ResetData(); // Do no reset here !! (when multiple run);
}
//-----------------------------------------------------------------------------


//-----------------------------------------------------------------------------
// Callback at each event
void GateDoseActor::BeginOfEventAction(const G4Event * e) {
  GateVActor::BeginOfEventAction(e);
  mCurrentEvent++;
  GateDebugMessage("Actor", 3, "GateDoseActor -- Begin of Event: "<< mCurrentEvent << Gateendl);
}
//-----------------------------------------------------------------------------


//-----------------------------------------------------------------------------
void GateDoseActor::UserPreTrackActionInVoxel(const int /*index*/, const G4Track* track)
{
  if(track->GetDefinition() == G4Gamma::Gamma()) { mStepHitType = PostStepHitType; }
  else { mStepHitType = mUserStepHitType; }
}
//-----------------------------------------------------------------------------


//-----------------------------------------------------------------------------
void GateDoseActor::UserSteppingActionInVoxel(const int index, const G4Step* step) {
  GateDebugMessageInc("Actor", 4, "GateDoseActor -- UserSteppingActionInVoxel - begin\n");
  GateDebugMessageInc("Actor", 4, "enedepo = " << step->GetTotalEnergyDeposit() << Gateendl);
  GateDebugMessageInc("Actor", 4, "weight = " <<  step->GetTrack()->GetWeight() << Gateendl);
  const double weight = step->GetTrack()->GetWeight();
  const double edep = step->GetTotalEnergyDeposit()*weight;//*step->GetTrack()->GetWeight();  
  //current material     
  G4Material * current_material = step->GetPreStepPoint()->GetMaterial();
  //Get current particle
  const G4ParticleDefinition *p = step->GetTrack()->GetParticleDefinition();

  // if no energy is deposited or energy is deposited outside image => do nothing
  if (edep == 0) {
    GateDebugMessage("Actor", 5, "edep == 0 : do nothing\n");
    GateDebugMessageDec("Actor", 4, "GateDoseActor -- UserSteppingActionInVoxel -- end\n");
    return;
  }
  if (index < 0) {
    GateDebugMessage("Actor", 5, "index < 0 : do nothing\n");
    GateDebugMessageDec("Actor", 4, "GateDoseActor -- UserSteppingActionInVoxel -- end\n");
    return;
  }

  if (mVolumeFilter != "" && mVolumeFilter+"_phys" != step->GetPreStepPoint()->GetPhysicalVolume()->GetName())
    return;

  if (mMaterialFilter != "" && mMaterialFilter != current_material->GetName())
    return;

  // compute sameEvent
  // sameEvent is false the first time some energy is deposited for each primary particle
  bool sameEvent=true;
  if (mIsLastHitEventImageEnabled) {
    GateDebugMessage("Actor", 2,  "GateDoseActor -- UserSteppingActionInVoxel: Last event in index = " << mLastHitEventImage.GetValue(index) << Gateendl);
    if (mCurrentEvent != mLastHitEventImage.GetValue(index)) {
      sameEvent = false;
      mLastHitEventImage.SetValue(index, mCurrentEvent);
    }
  }

  //---------------------------------------------------------------------------------
  // Volume weighting
  double density = current_material->GetDensity();
  //---------------------------------------------------------------------------------

  //---------------------------------------------------------------------------------
  // Mass weighting OR filter
  if (mDoseAlgorithmType == "MassWeighting" || mMaterialFilter != "" || mVolumeFilter != "")
    density = mVoxelizedMass.GetDoselMass(index)/mDoseImage.GetVoxelVolume();
  //---------------------------------------------------------------------------------

  if (mMaterialFilter != "") {
    GateDebugMessage("Actor", 3,  "GateDoseActor -- UserSteppingActionInVoxel: material filter debug = " << Gateendl
                     << " material name        = " << step->GetPreStepPoint()->GetMaterial()->GetName() << Gateendl
                     << " density              = " << G4BestUnit(mVoxelizedMass.GetPartialMassWithMatName(index)/mVoxelizedMass.GetPartialVolumeWithMatName(index), "Volumic Mass") << Gateendl
                     << " dosel cubic volume   = " << G4BestUnit(mDoseImage.GetVoxelVolume(), "Volume") << Gateendl
                     << " partial cubic volume = " << G4BestUnit(mVoxelizedMass.GetPartialVolumeWithMatName(index), "Volume") << Gateendl);
  }

  if (mVolumeFilter != "") {
    GateDebugMessage("Actor", 3,  "GateDoseActor -- UserSteppingActionInVoxel: volume filter debug = " << Gateendl
                     << " volume name          = " << step->GetPreStepPoint()->GetPhysicalVolume()->GetName() << Gateendl
                     << " Dose scored inside volume filtered volume !" << Gateendl);
  }
  
  
  //calculate values once to save time
  double energy;
  if (mIsDoseImageEnabled || mIsDoseToWaterImageEnabled || mIsDoseToOtherMaterialImageEnabled) {
	  //get the energy
	  double energy1 = step->GetPreStepPoint()->GetKineticEnergy();
	  double energy2 = step->GetPostStepPoint()->GetKineticEnergy();
	  energy=(energy1+energy2)/2;
  }
  

  //Edep
  if (mIsEdepImageEnabled) {
    GateDebugMessage("Actor", 2, "GateDoseActor -- UserSteppingActionInVoxel:\tedep = " << G4BestUnit(edep, "Energy") << Gateendl);
  }
  
  //Dose
  double dose=0.;
  if (mIsDoseImageEnabled || mIsDoseToWaterImageEnabled || mIsDoseToOtherMaterialImageEnabled) {
    // ------------------------------------
    // Convert deposited energy into Gray
    dose = edep/density/mDoseImage.GetVoxelVolume()/gray;
    // ------------------------------------
    
    if(mIsDoseEfficiencyEnabled){
		 //~ double energy1 = step->GetPreStepPoint()->GetKineticEnergy();
		 //~ double energy2 = step->GetPostStepPoint()->GetKineticEnergy();
		 //~ double energy=(energy1+energy2)/2;
		 double efficiency=1;
		 for (unsigned int k=0; k<mDoseEnergy.size(); k++){
		 	if(mDoseEnergy[k]>energy){
		 		efficiency=mDoseEfficiency[k-1]+(mDoseEfficiency[k]-mDoseEfficiency[k-1])/(mDoseEnergy[k]-mDoseEnergy[k-1])*(energy-mDoseEnergy[k-1]);
		 		k=mDoseEnergy.size();
		 	}
		 	else if(k==mDoseEnergy.size()-1){
			GateMessage("Actor", 0, "WARNING particle energy larger than energies available in the file: "<<mDoseEfficiencyFile<<" Efficiency = 1 instead"<<Gateendl);			
		 	}
		 }
		 if(mTestFlag){
			//~ const G4ParticleDefinition* p = step->GetTrack()->GetDefinition();//->GetParticleName();
			//~ const G4Material* current_material = step->GetPreStepPoint()->GetMaterial();//->GetName();
			G4double dedx = emcalc->ComputeElectronicDEDX(energy, p, current_material);
			
		 	G4cout<<"Particle : "<<p->GetParticleName()<<"\t energy : "<<energy<<"\t material : "<<current_material->GetName()<<"\t dedx : "<<dedx<<"\t efficiency : "<<efficiency<<"\t dose : "<<dose; 
		 }
		 dose*=efficiency;
		 if(mTestFlag){G4cout<<"\t effective dose : "<<dose<<G4endl;} 

    }

    GateDebugMessage("Actor", 2,  "GateDoseActor -- UserSteppingActionInVoxel:\tdose = "
                     << G4BestUnit(dose, "Dose")
                     << " rho = "
                     << G4BestUnit(density, "Volumic Mass")<< Gateendl );
  }

  //DoseToWater
  double doseToWater = 0;
  if (mIsDoseToWaterImageEnabled)
    {
     double cut = DBL_MAX;
	//~ //get the energy
	  //~ double energy1 = step->GetPreStepPoint()->GetKineticEnergy();
	  //~ double energy2 = step->GetPostStepPoint()->GetKineticEnergy();
	  //~ double energy=(energy1+energy2)/2;
	//~ //Get current particle
     //~ const G4ParticleDefinition * p = step->GetTrack()->GetParticleDefinition();
	// dedx
     double DEDX=0, DEDX_Water=0;
	//~ //current material     
	  //~ G4Material * current_material = step->GetPreStepPoint()->GetMaterial();
     //~ double density = current_material->GetDensity();
	//other material
     static G4Material * water = G4NistManager::Instance()->FindOrBuildMaterial("G4_WATER");


	//Accounting for particles with dedx=0; i.e. gamma and neutrons
	//For gamma we consider the dedx of electrons instead - testing with 1.3 MeV photon beam or 150 MeV protons or 1500 MeV carbon ion beam showed that the error induced is 0
	//		when comparing dose and dosetowater in the material G4_WATER
	//For neutrons the dose is neglected - testing with 1.3 MeV photon beam or 150 MeV protons or 1500 MeV carbon ion beam showed that the error induced is < 0.01%
	//		when comparing dose and dosetowater in the material G4_WATER (we are systematically missing a little bit of dose of course with this solution)
		if (p == G4Gamma::Gamma())  p = G4Electron::Electron();
        DEDX = emcalc->ComputeTotalDEDX(energy, p, current_material, cut);
        DEDX_Water = emcalc->ComputeTotalDEDX(energy, p, water, cut);
	//In current implementation, dose deposited directly by neutrons is neglected - the below lines prevent "inf or NaN" 	    
      if (DEDX==0 || DEDX_Water==0){
      	doseToWater=0;
      	}
        else{
      	  doseToWater = dose*(DEDX_Water/1.0)/(DEDX/(density*e_SI));
        }


//------------------------------------
//Alternative way of converting dose to water is to keep the dose from particles having dedx=0 equal to the dedx of electrons
//------------------------------------
/*
			//if calculation for a given particle does not work using DEDX (neutron etc, use an electron instead)
			if(DEDX == 0) {
				DEDX = emcalc->ComputeTotalDEDX(energy, G4Electron::Electron(), current_material, cut);
				DEDX_Water = emcalc->ComputeTotalDEDX(energy, G4Electron::Electron(), water, cut);
			}
			
			if (DEDX_Water == 0 or DEDX == 0) 
			{
				doseToWater = 0.0; // to avoid inf or NaN
				GateWarning("DEDX = 0 in doseToWater, Edep ommited");
				G4cout<<"PartName: "<< p->GetParticleName()<<" Edep: "<<edep/gray<<G4endl; 
				doseToWater = 0.0;
			}
			else doseToWater = edep/density/volume/gray*(DEDX_Water/1.0)/(DEDX/(density*e_SI));
		  //~ else {
			//~ if (mDose2WaterWarningFlag) {
			  //~ GateMessage("Actor", 0, "WARNING: DoseToWater with a particle which is not proton/electron/positron/gamma/deuteron: results could be wrong." << G4endl);
			  //~ 
			  //~ mDose2WaterWarningFlag = false;
			//~ }
		  
		//~ }
		//~ else	doseToWater=dose;
*/
		
      GateDebugMessage("Actor", 2,  "GateDoseActor -- UserSteppingActionInVoxel:\tdose to water = "
                       << G4BestUnit(doseToWater, "Dose to water")
                       << " rho = "
                       << G4BestUnit(density, "Volumic Mass")<< Gateendl );
    }

  //DoseToOtherMaterial
  double DoseToOtherMaterial = 0;
  if (mIsDoseToOtherMaterialImageEnabled){
      double cut = DBL_MAX;
	 	G4String material;
		const G4MaterialTable* matTbl = G4Material::GetMaterialTable();
		bool IsMaterialInMDB = false;
		double Density_OtherMaterial = 1;

  // check if the material has already been created in the simulation		
  	 for(size_t k=0; k < G4Material::GetNumberOfMaterials(); k++){
        material = (*matTbl)[k]->GetName();
        if(material==mOtherMaterial){
      	 IsMaterialInMDB=true;
      	 Density_OtherMaterial = (*matTbl)[k]->GetDensity();
      	 k=G4Material::GetNumberOfMaterials();
      	} 
      }
   // create the material if not already created in the simulation
	 if(!IsMaterialInMDB){
			//FIXME
			//CREATE THE MISSING MATERIAL (look into the Gate db)
			GateError("Material not defined - abort simulation");
		}
		

	  //deterimine density ratio for dose to other material	
	  //in case geometric and scoring voxels are not the same
	  double densityRatio=	density/current_material->GetDensity();
	  Density_OtherMaterial/=densityRatio;

	//~ //get the energy
	  //~ double energy1 = step->GetPreStepPoint()->GetKineticEnergy();
	  //~ double energy2 = step->GetPostStepPoint()->GetKineticEnergy();
	  //~ double energy=(energy1+energy2)/2;
	//~ //Get current particle
     //~ const G4ParticleDefinition * p = step->GetTrack()->GetParticleDefinition();
	// dedx
     double DEDX=0, DEDX_OtherMaterial=0;
	//~ //current material     
     //~ G4Material * current_material = step->GetPreStepPoint()->GetMaterial();
     double current_density = density;

	//other material
    static G4Material* OtherMaterial = G4Material::GetMaterial(mOtherMaterial,true);     


if(mTestFlag){
// DISPLAY parameters of particles having DEDX=0
// Mainly gamma and neutron
DEDX = emcalc->ComputeTotalDEDX(energy, p, current_material, cut);
DEDX_OtherMaterial = emcalc->ComputeTotalDEDX(energy, p, OtherMaterial, cut);
if(DEDX==0){
      //~ const G4ParticleDefinition* p = step->GetTrack()->GetDefinition();//->GetParticleName();
	 	G4cout<<"Particle : "<<p->GetParticleName()<<"\t energy : "<<energy<<"\t current material : "<<current_material->GetName()<<"\t dedx : "<<DEDX<<"\t density : "<<current_density*e_SI<<"\t dose : "<<dose<<G4endl;
	 	G4cout<<"Particle : "<<p->GetParticleName()<<"\t energy : "<<energy<<"\t other material : "<<mOtherMaterial<<"\t dedx other : "<<DEDX_OtherMaterial<<"\t density other : "<<Density_OtherMaterial*e_SI<<"\t dose to other: "<<DoseToOtherMaterial<<G4endl; 

// DISPLAY the process involved
 G4ProcessVector* plist = p->GetProcessManager()->GetProcessList();
 for (G4int j = 0; j < plist->size(); j++)
    {
    	G4cout<<"Process type : "<<(*plist)[j]->GetProcessType()<<"\t process name : "<<(*plist)[j]->GetProcessName()<<G4endl;
    }
}
}

	//Accounting for particles with dedx=0; i.e. gamma and neutrons
	//For gamma we consider the dedx of electrons instead - testing with 1.3 MeV photon beam or 150 MeV protons or 1500 MeV carbon ion beam showed that the error induced is 0
	//		when comparing dose and dosetowater in the material G4_WATER
	//For neutrons the dose is neglected - testing with 1.3 MeV photon beam or 150 MeV protons or 1500 MeV carbon ion beam showed that the error induced is < 0.01%
	//		we are systematically missing a little bit of dose of course with this solution
		if (p == G4Gamma::Gamma())  p = G4Electron::Electron();
      DEDX = emcalc->ComputeTotalDEDX(energy, p, current_material, cut);
      DEDX_OtherMaterial = emcalc->ComputeTotalDEDX(energy, p, OtherMaterial, cut);
	//In current implementation, dose deposited directly by neutrons is neglected - the below lines prevent "inf or NaN" 	    
      if (DEDX==0 || DEDX_OtherMaterial==0){
      	DoseToOtherMaterial=0;
      	}
        else{
      	  DoseToOtherMaterial = dose*(DEDX_OtherMaterial/(Density_OtherMaterial*e_SI))/(DEDX/(current_density*e_SI));
        }
      	  
      GateDebugMessage("Actor", 2,  "GateDoseActor -- UserSteppingActionInVoxel:\tdose to OtherMaterial = "
                       << G4BestUnit(DoseToOtherMaterial, "Dose to OtherMaterial")
                       << " rho = "
                       << G4BestUnit(density, "Volumic Mass")<< Gateendl );
    }

  //Edep
  if (mIsEdepImageEnabled)
    {
      if (mIsEdepUncertaintyImageEnabled || mIsEdepSquaredImageEnabled)
        {
          if (sameEvent) mEdepImage.AddTempValue(index, edep);
          else mEdepImage.AddValueAndUpdate(index, edep);
        }
      else
        {
          mEdepImage.AddValue(index, edep);

<<<<<<< HEAD
        }
    }

  //Dose    
  if (mIsDoseImageEnabled)
    {
      if (mIsDoseUncertaintyImageEnabled || mIsDoseSquaredImageEnabled)
        {
          if (sameEvent) mDoseImage.AddTempValue(index, dose);
          else mDoseImage.AddValueAndUpdate(index, dose);
        }
      else mDoseImage.AddValue(index, dose);
=======
  if (mIsDoseImageEnabled) {
    if (mIsDoseUncertaintyImageEnabled || mIsDoseSquaredImageEnabled) {
      if (sameEvent) mDoseImage.AddTempValue(index, dose);
      else mDoseImage.AddValueAndUpdate(index, dose);
>>>>>>> 49a302da
    }
    else mDoseImage.AddValue(index, dose);
  }

<<<<<<< HEAD
  //DoseToWater
  if (mIsDoseToWaterImageEnabled)
    {
      if (mIsDoseToWaterUncertaintyImageEnabled || mIsDoseToWaterSquaredImageEnabled)
        {
          if (sameEvent) mDoseToWaterImage.AddTempValue(index, doseToWater);
          else mDoseToWaterImage.AddValueAndUpdate(index, doseToWater);
        }
      else mDoseToWaterImage.AddValue(index, doseToWater);
=======
  if (mIsDoseToWaterImageEnabled) {
    if (mIsDoseToWaterUncertaintyImageEnabled || mIsDoseToWaterSquaredImageEnabled) {
      if (sameEvent) mDoseToWaterImage.AddTempValue(index, doseToWater);
      else mDoseToWaterImage.AddValueAndUpdate(index, doseToWater);
>>>>>>> 49a302da
    }
    else mDoseToWaterImage.AddValue(index, doseToWater);
  }

<<<<<<< HEAD
  //DoseToOtherMaterial
  if (mIsDoseToOtherMaterialImageEnabled)
    {
      if (mIsDoseToOtherMaterialUncertaintyImageEnabled || mIsDoseToOtherMaterialSquaredImageEnabled)
        {
          if (sameEvent) mDoseToOtherMaterialImage.AddTempValue(index, DoseToOtherMaterial);
          else mDoseToOtherMaterialImage.AddValueAndUpdate(index, DoseToOtherMaterial);
        }
      else mDoseToOtherMaterialImage.AddValue(index, DoseToOtherMaterial);
    }
    
=======
  if (mIsEdepImageEnabled) {
    if (mIsEdepUncertaintyImageEnabled || mIsEdepSquaredImageEnabled) {
      if (sameEvent) mEdepImage.AddTempValue(index, edep);
      else mEdepImage.AddValueAndUpdate(index, edep);
    }
    else {
      mEdepImage.AddValue(index, edep);
    }
  }

>>>>>>> 49a302da
  if (mIsNumberOfHitsImageEnabled) mNumberOfHitsImage.AddValue(index, weight);

  //---------------------------------------------------------------------------------
  if (mDoseByRegionsFlag) {
    int label = mDoseByRegionsLabelImage.GetValue(index);
    auto & region = mMapOfRegionStat[label];
    region.Update(mCurrentEvent, edep, density);
  }

  //---------------------------------------------------------------------------------

  GateDebugMessageDec("Actor", 4, "GateDoseActor -- UserSteppingActionInVoxel -- end\n");
}
//-----------------------------------------------------------------------------


//-----------------------------------------------------------------------------
void GateDoseActor::SetDoseByRegionsInputFilename(std::string f)
{
  mDoseByRegionsFlag = true;
  mIsDoseImageEnabled = true;
  mDoseByRegionsInputFilename = f;
}
//-----------------------------------------------------------------------------


//-----------------------------------------------------------------------------
void GateDoseActor::SetDoseByRegionsOutputFilename(std::string f)
{
  mDoseByRegionsFlag = true;
  mIsDoseImageEnabled = true;
  mDoseByRegionsOutputFilename = f;
}
//-----------------------------------------------------------------------------


//-----------------------------------------------------------------------------
void GateDoseActor::SetOutputScalingFactor(double s)
{
  mScalingFactor = s;
}
//-----------------------------------------------------------------------------
<|MERGE_RESOLUTION|>--- conflicted
+++ resolved
@@ -51,7 +51,20 @@
     throw std::runtime_error(errMsg.str());
   }
   return vecT;
-}
+//-----------------------------------------------------------------------------
+bool IsEqual(double a, double b, double tol)
+{
+  double d = fabs(a-b);
+  return d<tol;
+}
+//-----------------------------------------------------------------------------
+
+//-----------------------------------------------------------------------------
+bool IsEqual(G4ThreeVector a, G4ThreeVector b, double tol)
+{
+  return (IsEqual(a.x(), b.x(), tol) &&
+          IsEqual(a.y(), b.y(), tol) &&
+          IsEqual(a.z(), b.z(), tol));
 //------------------------------------------------------------------------------------------------------
 // Function to read the next content line
 // * skip all comment lines (lines string with a '#')
@@ -77,22 +90,6 @@
   return parse_N_values_of_type_T<T,N>(line,lineno,fname);
 }
 //------------------------------------------------------------------------------------------------------
-
-//-----------------------------------------------------------------------------
-bool IsEqual(double a, double b, double tol)
-{
-  double d = fabs(a-b);
-  return d<tol;
-}
-//-----------------------------------------------------------------------------
-
-//-----------------------------------------------------------------------------
-bool IsEqual(G4ThreeVector a, G4ThreeVector b, double tol)
-{
-  return (IsEqual(a.x(), b.x(), tol) &&
-          IsEqual(a.y(), b.y(), tol) &&
-          IsEqual(a.z(), b.z(), tol));
-}
 //-----------------------------------------------------------------------------
 
 //-----------------------------------------------------------------------------
@@ -103,6 +100,7 @@
   mCurrentEvent=-1;
   //Edep
   mIsEdepImageEnabled = false;
+  mIsLastHitEventImageEnabled = false;
   mIsEdepSquaredImageEnabled = false;
   mIsEdepUncertaintyImageEnabled = false;
   //Dose  
@@ -115,6 +113,8 @@
   mIsDoseToWaterImageEnabled = false;
   mIsDoseToWaterSquaredImageEnabled = false;
   mIsDoseToWaterUncertaintyImageEnabled = false;
+  mIsNumberOfHitsImageEnabled = false;
+  mIsDoseNormalisationEnabled = false;
   mIsDoseToWaterNormalisationEnabled = false;
   mDose2WaterWarningFlag = true;
   //DoseToOtherMaterial
@@ -129,12 +129,6 @@
   mDoseAlgorithmType = "VolumeWeighting";
   mImportMassImage = "";
   mExportMassImage = "";
-<<<<<<< HEAD
-  mVolumeFilter = "";
-  mMaterialFilter = "";
-  mTestFlag = false;
-  
-=======
   mDoseByRegionsFlag = false;
   mDoseByRegionsInputFilename = "";
   mDoseByRegionsOutputFilename = "DoseByRegions.txt";
@@ -143,7 +137,8 @@
   mDose2WaterWarningFlag = true;
   mScalingFactor = 1.0;
 
->>>>>>> 49a302da
+  mTestFlag = false;
+  
   pMessenger = new GateDoseActorMessenger(this);
   GateDebugMessageDec("Actor",4,"GateDoseActor() -- end\n");
   emcalc = new G4EmCalculator;
@@ -165,6 +160,9 @@
   mDoseImage.SetNormalizeToMax(b);
   mDoseImage.SetScaleFactor(1.0);
 }
+//-----------------------------------------------------------------------------
+
+
 //-----------------------------------------------------------------------------
 void GateDoseActor::EnableDoseNormalisationToIntegral(bool b) {
   mIsDoseNormalisationEnabled = b;
@@ -205,7 +203,8 @@
   GateDebugMessageInc("Actor", 4, "GateDoseActor -- Construct - begin\n");
   GateVImageActor::Construct();
 
-  // Find G4_WATER. 
+  // Find G4_WATER. This it needed here because we will used this
+  // material for dedx computation for DoseToWater.
   G4NistManager::Instance()->FindOrBuildMaterial("G4_WATER");
   // Find OtherMaterial
   G4NistManager::Instance()->FindOrBuildMaterial(mOtherMaterial);
@@ -243,6 +242,7 @@
   SetOriginTransformAndFlagToImage(mDoseToOtherMaterialImage);
   SetOriginTransformAndFlagToImage(mNumberOfHitsImage);
   SetOriginTransformAndFlagToImage(mLastHitEventImage);
+  SetOriginTransformAndFlagToImage(mDoseToWaterImage);
   SetOriginTransformAndFlagToImage(mMassImage);
 
   // Scaling ?
@@ -264,6 +264,7 @@
   }
   //Edep
   if (mIsEdepImageEnabled) {
+    //  mEdepImage.SetLastHitEventImage(&mLastHitEventImage);
     mEdepImage.EnableSquaredImage(mIsEdepSquaredImageEnabled);
     mEdepImage.EnableUncertaintyImage(mIsEdepUncertaintyImageEnabled);
     // Force the computation of squared image if uncertainty is enabled
@@ -274,11 +275,15 @@
   }
   //Dose
   if (mIsDoseImageEnabled) {
+    // mDoseImage.SetLastHitEventImage(&mLastHitEventImage);
     mDoseImage.EnableSquaredImage(mIsDoseSquaredImageEnabled);
     mDoseImage.EnableUncertaintyImage(mIsDoseUncertaintyImageEnabled);
     mDoseImage.SetResolutionAndHalfSize(mResolution, mHalfSize, mPosition);
     // Force the computation of squared image if uncertainty is enabled
     if (mIsDoseUncertaintyImageEnabled) mDoseImage.EnableSquaredImage(true);
+
+    // DD(mDoseImage.GetVoxelVolume());
+    //mDoseImage.SetScaleFactor(1e12/mDoseImage.GetVoxelVolume());
     mDoseImage.Allocate();
     mDoseImage.SetFilename(mDoseFilename);
   }
@@ -327,7 +332,7 @@
     mNumberOfHitsImage.SetResolutionAndHalfSize(mResolution, mHalfSize, mPosition);
     mNumberOfHitsImage.Allocate();
   }
-  
+
   if (mIsDoseImageEnabled &&
       (mExportMassImage != "" || mDoseAlgorithmType == "MassWeighting" ||
        mVolumeFilter != ""    || mMaterialFilter != "")) {
@@ -335,10 +340,13 @@
     mVoxelizedMass.SetVolumeFilter(mVolumeFilter);
     mVoxelizedMass.SetExternalMassImage(mImportMassImage);
     mVoxelizedMass.Initialize(mVolumeName, &mDoseImage.GetValueImage());
+
     if (mExportMassImage != "") {
       mMassImage.SetResolutionAndHalfSize(mResolution, mHalfSize, mPosition);
       mMassImage.Allocate();
+
       mVoxelizedMass.UpdateImage(&mMassImage);
+
       mMassImage.Write(mExportMassImage);
     }
   }
@@ -367,7 +375,7 @@
 
 
   // Print information
-  GateMessage("Actor", 0,
+  GateMessage("Actor", 1,
               "Dose DoseActor    = '" << GetObjectName() << "'\n" <<
               "\tDose image        = " << mIsDoseImageEnabled << Gateendl <<
               "\tDose squared      = " << mIsDoseSquaredImageEnabled << Gateendl <<
@@ -401,30 +409,22 @@
 /// Save data
 void GateDoseActor::SaveData() {
   GateVActor::SaveData(); // (not needed because done into GateImageWithStatistic)
-  //Edep
+
   if (mIsEdepImageEnabled) mEdepImage.SaveData(mCurrentEvent+1);
-  //Dose
   if (mIsDoseImageEnabled) {
     if (mIsDoseNormalisationEnabled)
       mDoseImage.SaveData(mCurrentEvent+1, true);
     else
       mDoseImage.SaveData(mCurrentEvent+1, false);
   }
-  //DoseToWater
+
   if (mIsDoseToWaterImageEnabled) {
     if (mIsDoseToWaterNormalisationEnabled)
       mDoseToWaterImage.SaveData(mCurrentEvent+1, true);
     else
       mDoseToWaterImage.SaveData(mCurrentEvent+1, false);
   }
-  //DoseToOtherMaterial
-  if (mIsDoseToOtherMaterialImageEnabled) {
-    if (mIsDoseToOtherMaterialNormalisationEnabled)
-      mDoseToOtherMaterialImage.SaveData(mCurrentEvent+1, true);
-    else
-      mDoseToOtherMaterialImage.SaveData(mCurrentEvent+1, false);
-  }
-  
+
   if (mIsLastHitEventImageEnabled) {
     mLastHitEventImage.Fill(-1); // reset
   }
@@ -479,7 +479,6 @@
   if (mIsEdepImageEnabled) mEdepImage.Reset();
   if (mIsDoseImageEnabled) mDoseImage.Reset();
   if (mIsDoseToWaterImageEnabled) mDoseToWaterImage.Reset();
-  if (mIsDoseToOtherMaterialImageEnabled) mDoseToOtherMaterialImage.Reset();
   if (mIsNumberOfHitsImageEnabled) mNumberOfHitsImage.Fill(0);
 }
 //-----------------------------------------------------------------------------
@@ -520,11 +519,7 @@
   GateDebugMessageInc("Actor", 4, "enedepo = " << step->GetTotalEnergyDeposit() << Gateendl);
   GateDebugMessageInc("Actor", 4, "weight = " <<  step->GetTrack()->GetWeight() << Gateendl);
   const double weight = step->GetTrack()->GetWeight();
-  const double edep = step->GetTotalEnergyDeposit()*weight;//*step->GetTrack()->GetWeight();  
-  //current material     
-  G4Material * current_material = step->GetPreStepPoint()->GetMaterial();
-  //Get current particle
-  const G4ParticleDefinition *p = step->GetTrack()->GetParticleDefinition();
+  const double edep = step->GetTotalEnergyDeposit()*weight;//*step->GetTrack()->GetWeight();
 
   // if no energy is deposited or energy is deposited outside image => do nothing
   if (edep == 0) {
@@ -541,7 +536,7 @@
   if (mVolumeFilter != "" && mVolumeFilter+"_phys" != step->GetPreStepPoint()->GetPhysicalVolume()->GetName())
     return;
 
-  if (mMaterialFilter != "" && mMaterialFilter != current_material->GetName())
+  if (mMaterialFilter != "" && mMaterialFilter != step->GetPreStepPoint()->GetMaterial()->GetName())
     return;
 
   // compute sameEvent
@@ -557,7 +552,7 @@
 
   //---------------------------------------------------------------------------------
   // Volume weighting
-  double density = current_material->GetDensity();
+  double density = step->GetPreStepPoint()->GetMaterial()->GetDensity();
   //---------------------------------------------------------------------------------
 
   //---------------------------------------------------------------------------------
@@ -579,56 +574,13 @@
                      << " volume name          = " << step->GetPreStepPoint()->GetPhysicalVolume()->GetName() << Gateendl
                      << " Dose scored inside volume filtered volume !" << Gateendl);
   }
-  
-  
-  //calculate values once to save time
-  double energy;
-  if (mIsDoseImageEnabled || mIsDoseToWaterImageEnabled || mIsDoseToOtherMaterialImageEnabled) {
-	  //get the energy
-	  double energy1 = step->GetPreStepPoint()->GetKineticEnergy();
-	  double energy2 = step->GetPostStepPoint()->GetKineticEnergy();
-	  energy=(energy1+energy2)/2;
-  }
-  
-
-  //Edep
-  if (mIsEdepImageEnabled) {
-    GateDebugMessage("Actor", 2, "GateDoseActor -- UserSteppingActionInVoxel:\tedep = " << G4BestUnit(edep, "Energy") << Gateendl);
-  }
-  
-  //Dose
+
   double dose=0.;
-  if (mIsDoseImageEnabled || mIsDoseToWaterImageEnabled || mIsDoseToOtherMaterialImageEnabled) {
+  if (mIsDoseImageEnabled) {
     // ------------------------------------
     // Convert deposited energy into Gray
     dose = edep/density/mDoseImage.GetVoxelVolume()/gray;
     // ------------------------------------
-    
-    if(mIsDoseEfficiencyEnabled){
-		 //~ double energy1 = step->GetPreStepPoint()->GetKineticEnergy();
-		 //~ double energy2 = step->GetPostStepPoint()->GetKineticEnergy();
-		 //~ double energy=(energy1+energy2)/2;
-		 double efficiency=1;
-		 for (unsigned int k=0; k<mDoseEnergy.size(); k++){
-		 	if(mDoseEnergy[k]>energy){
-		 		efficiency=mDoseEfficiency[k-1]+(mDoseEfficiency[k]-mDoseEfficiency[k-1])/(mDoseEnergy[k]-mDoseEnergy[k-1])*(energy-mDoseEnergy[k-1]);
-		 		k=mDoseEnergy.size();
-		 	}
-		 	else if(k==mDoseEnergy.size()-1){
-			GateMessage("Actor", 0, "WARNING particle energy larger than energies available in the file: "<<mDoseEfficiencyFile<<" Efficiency = 1 instead"<<Gateendl);			
-		 	}
-		 }
-		 if(mTestFlag){
-			//~ const G4ParticleDefinition* p = step->GetTrack()->GetDefinition();//->GetParticleName();
-			//~ const G4Material* current_material = step->GetPreStepPoint()->GetMaterial();//->GetName();
-			G4double dedx = emcalc->ComputeElectronicDEDX(energy, p, current_material);
-			
-		 	G4cout<<"Particle : "<<p->GetParticleName()<<"\t energy : "<<energy<<"\t material : "<<current_material->GetName()<<"\t dedx : "<<dedx<<"\t efficiency : "<<efficiency<<"\t dose : "<<dose; 
-		 }
-		 dose*=efficiency;
-		 if(mTestFlag){G4cout<<"\t effective dose : "<<dose<<G4endl;} 
-
-    }
 
     GateDebugMessage("Actor", 2,  "GateDoseActor -- UserSteppingActionInVoxel:\tdose = "
                      << G4BestUnit(dose, "Dose")
@@ -636,167 +588,76 @@
                      << G4BestUnit(density, "Volumic Mass")<< Gateendl );
   }
 
-  //DoseToWater
   double doseToWater = 0;
   if (mIsDoseToWaterImageEnabled)
     {
-     double cut = DBL_MAX;
-	//~ //get the energy
-	  //~ double energy1 = step->GetPreStepPoint()->GetKineticEnergy();
-	  //~ double energy2 = step->GetPostStepPoint()->GetKineticEnergy();
-	  //~ double energy=(energy1+energy2)/2;
-	//~ //Get current particle
-     //~ const G4ParticleDefinition * p = step->GetTrack()->GetParticleDefinition();
-	// dedx
-     double DEDX=0, DEDX_Water=0;
-	//~ //current material     
-	  //~ G4Material * current_material = step->GetPreStepPoint()->GetMaterial();
-     //~ double density = current_material->GetDensity();
-	//other material
-     static G4Material * water = G4NistManager::Instance()->FindOrBuildMaterial("G4_WATER");
-
-
-	//Accounting for particles with dedx=0; i.e. gamma and neutrons
-	//For gamma we consider the dedx of electrons instead - testing with 1.3 MeV photon beam or 150 MeV protons or 1500 MeV carbon ion beam showed that the error induced is 0
-	//		when comparing dose and dosetowater in the material G4_WATER
-	//For neutrons the dose is neglected - testing with 1.3 MeV photon beam or 150 MeV protons or 1500 MeV carbon ion beam showed that the error induced is < 0.01%
-	//		when comparing dose and dosetowater in the material G4_WATER (we are systematically missing a little bit of dose of course with this solution)
-		if (p == G4Gamma::Gamma())  p = G4Electron::Electron();
-        DEDX = emcalc->ComputeTotalDEDX(energy, p, current_material, cut);
+      // to get nuclear inelastic cross-section, see "geant4.9.4.p01/examples/extended/hadronic/Hadr00/"
+      // #include "G4HadronicProcessStore.hh"
+      // G4HadronicProcessStore* store = G4HadronicProcessStore::Instance();
+      // store->GetInelasticCrossSectionPerAtom(particle,e,elm);
+
+      double cut = DBL_MAX;
+      cut=1;
+      G4Material * material = step->GetPreStepPoint()->GetMaterial();
+      static G4Material * water = G4NistManager::Instance()->FindOrBuildMaterial("G4_WATER");
+      double energy = step->GetPreStepPoint()->GetKineticEnergy();
+      double DEDX=0, DEDX_Water=0;
+
+      // Dose to water: it could be possible to make this process more
+      // generic by choosing any material in place of water
+      double volume = mDoseToWaterImage.GetVoxelVolume();
+
+      // Get current particle
+      const G4ParticleDefinition * p = step->GetTrack()->GetParticleDefinition();
+      if (p == G4Proton::Proton() or
+          p == G4Electron::Electron() or
+          p == G4Positron::Positron() or
+          p == G4Deuteron::Deuteron() or
+          p == G4Gamma::Gamma()) {
+        // For Gamma, we consider the DEDX from Electron
+        if (p == G4Gamma::Gamma()) p = G4Electron::Electron();
+        DEDX = emcalc->ComputeTotalDEDX(energy, p, material, cut);
         DEDX_Water = emcalc->ComputeTotalDEDX(energy, p, water, cut);
-	//In current implementation, dose deposited directly by neutrons is neglected - the below lines prevent "inf or NaN" 	    
-      if (DEDX==0 || DEDX_Water==0){
-      	doseToWater=0;
-      	}
-        else{
-      	  doseToWater = dose*(DEDX_Water/1.0)/(DEDX/(density*e_SI));
+        doseToWater = edep/density/volume/gray*(DEDX_Water/1.0)/(DEDX/(density*e_SI));
+        if (DEDX_Water == 0 or DEDX == 0) doseToWater = 0.0; // to avoid inf or NaN
+      }
+      else {
+        if (mDose2WaterWarningFlag) {
+          GateMessage("Actor", 0, "WARNING: DoseToWater with a particle which is not proton/electron/positron/gamma/deuteron: results could be wrong." << G4endl);
+          mDose2WaterWarningFlag = false;
         }
-
-
-//------------------------------------
-//Alternative way of converting dose to water is to keep the dose from particles having dedx=0 equal to the dedx of electrons
-//------------------------------------
-/*
-			//if calculation for a given particle does not work using DEDX (neutron etc, use an electron instead)
-			if(DEDX == 0) {
-				DEDX = emcalc->ComputeTotalDEDX(energy, G4Electron::Electron(), current_material, cut);
-				DEDX_Water = emcalc->ComputeTotalDEDX(energy, G4Electron::Electron(), water, cut);
-			}
-			
-			if (DEDX_Water == 0 or DEDX == 0) 
-			{
-				doseToWater = 0.0; // to avoid inf or NaN
-				GateWarning("DEDX = 0 in doseToWater, Edep ommited");
-				G4cout<<"PartName: "<< p->GetParticleName()<<" Edep: "<<edep/gray<<G4endl; 
-				doseToWater = 0.0;
-			}
-			else doseToWater = edep/density/volume/gray*(DEDX_Water/1.0)/(DEDX/(density*e_SI));
-		  //~ else {
-			//~ if (mDose2WaterWarningFlag) {
-			  //~ GateMessage("Actor", 0, "WARNING: DoseToWater with a particle which is not proton/electron/positron/gamma/deuteron: results could be wrong." << G4endl);
-			  //~ 
-			  //~ mDose2WaterWarningFlag = false;
-			//~ }
-		  
-		//~ }
-		//~ else	doseToWater=dose;
-*/
-		
+      }
+
       GateDebugMessage("Actor", 2,  "GateDoseActor -- UserSteppingActionInVoxel:\tdose to water = "
                        << G4BestUnit(doseToWater, "Dose to water")
                        << " rho = "
                        << G4BestUnit(density, "Volumic Mass")<< Gateendl );
     }
 
-  //DoseToOtherMaterial
-  double DoseToOtherMaterial = 0;
-  if (mIsDoseToOtherMaterialImageEnabled){
-      double cut = DBL_MAX;
-	 	G4String material;
-		const G4MaterialTable* matTbl = G4Material::GetMaterialTable();
-		bool IsMaterialInMDB = false;
-		double Density_OtherMaterial = 1;
-
-  // check if the material has already been created in the simulation		
-  	 for(size_t k=0; k < G4Material::GetNumberOfMaterials(); k++){
-        material = (*matTbl)[k]->GetName();
-        if(material==mOtherMaterial){
-      	 IsMaterialInMDB=true;
-      	 Density_OtherMaterial = (*matTbl)[k]->GetDensity();
-      	 k=G4Material::GetNumberOfMaterials();
-      	} 
-      }
-   // create the material if not already created in the simulation
-	 if(!IsMaterialInMDB){
-			//FIXME
-			//CREATE THE MISSING MATERIAL (look into the Gate db)
-			GateError("Material not defined - abort simulation");
-		}
-		
-
-	  //deterimine density ratio for dose to other material	
-	  //in case geometric and scoring voxels are not the same
-	  double densityRatio=	density/current_material->GetDensity();
-	  Density_OtherMaterial/=densityRatio;
-
-	//~ //get the energy
-	  //~ double energy1 = step->GetPreStepPoint()->GetKineticEnergy();
-	  //~ double energy2 = step->GetPostStepPoint()->GetKineticEnergy();
-	  //~ double energy=(energy1+energy2)/2;
-	//~ //Get current particle
-     //~ const G4ParticleDefinition * p = step->GetTrack()->GetParticleDefinition();
-	// dedx
-     double DEDX=0, DEDX_OtherMaterial=0;
-	//~ //current material     
-     //~ G4Material * current_material = step->GetPreStepPoint()->GetMaterial();
-     double current_density = density;
-
-	//other material
-    static G4Material* OtherMaterial = G4Material::GetMaterial(mOtherMaterial,true);     
-
-
-if(mTestFlag){
-// DISPLAY parameters of particles having DEDX=0
-// Mainly gamma and neutron
-DEDX = emcalc->ComputeTotalDEDX(energy, p, current_material, cut);
-DEDX_OtherMaterial = emcalc->ComputeTotalDEDX(energy, p, OtherMaterial, cut);
-if(DEDX==0){
-      //~ const G4ParticleDefinition* p = step->GetTrack()->GetDefinition();//->GetParticleName();
-	 	G4cout<<"Particle : "<<p->GetParticleName()<<"\t energy : "<<energy<<"\t current material : "<<current_material->GetName()<<"\t dedx : "<<DEDX<<"\t density : "<<current_density*e_SI<<"\t dose : "<<dose<<G4endl;
-	 	G4cout<<"Particle : "<<p->GetParticleName()<<"\t energy : "<<energy<<"\t other material : "<<mOtherMaterial<<"\t dedx other : "<<DEDX_OtherMaterial<<"\t density other : "<<Density_OtherMaterial*e_SI<<"\t dose to other: "<<DoseToOtherMaterial<<G4endl; 
-
-// DISPLAY the process involved
- G4ProcessVector* plist = p->GetProcessManager()->GetProcessList();
- for (G4int j = 0; j < plist->size(); j++)
+  if (mIsEdepImageEnabled) {
+    GateDebugMessage("Actor", 2, "GateDoseActor -- UserSteppingActionInVoxel:\tedep = " << G4BestUnit(edep, "Energy") << Gateendl);
+  }
+
+  if (mIsDoseImageEnabled)
     {
-    	G4cout<<"Process type : "<<(*plist)[j]->GetProcessType()<<"\t process name : "<<(*plist)[j]->GetProcessName()<<G4endl;
-    }
-}
-}
-
-	//Accounting for particles with dedx=0; i.e. gamma and neutrons
-	//For gamma we consider the dedx of electrons instead - testing with 1.3 MeV photon beam or 150 MeV protons or 1500 MeV carbon ion beam showed that the error induced is 0
-	//		when comparing dose and dosetowater in the material G4_WATER
-	//For neutrons the dose is neglected - testing with 1.3 MeV photon beam or 150 MeV protons or 1500 MeV carbon ion beam showed that the error induced is < 0.01%
-	//		we are systematically missing a little bit of dose of course with this solution
-		if (p == G4Gamma::Gamma())  p = G4Electron::Electron();
-      DEDX = emcalc->ComputeTotalDEDX(energy, p, current_material, cut);
-      DEDX_OtherMaterial = emcalc->ComputeTotalDEDX(energy, p, OtherMaterial, cut);
-	//In current implementation, dose deposited directly by neutrons is neglected - the below lines prevent "inf or NaN" 	    
-      if (DEDX==0 || DEDX_OtherMaterial==0){
-      	DoseToOtherMaterial=0;
-      	}
-        else{
-      	  DoseToOtherMaterial = dose*(DEDX_OtherMaterial/(Density_OtherMaterial*e_SI))/(DEDX/(current_density*e_SI));
+      if (mIsDoseUncertaintyImageEnabled || mIsDoseSquaredImageEnabled)
+        {
+          if (sameEvent) mDoseImage.AddTempValue(index, dose);
+          else mDoseImage.AddValueAndUpdate(index, dose);
         }
-      	  
-      GateDebugMessage("Actor", 2,  "GateDoseActor -- UserSteppingActionInVoxel:\tdose to OtherMaterial = "
-                       << G4BestUnit(DoseToOtherMaterial, "Dose to OtherMaterial")
-                       << " rho = "
-                       << G4BestUnit(density, "Volumic Mass")<< Gateendl );
-    }
-
-  //Edep
+      else mDoseImage.AddValue(index, dose);
+    }
+
+  if (mIsDoseToWaterImageEnabled)
+    {
+      if (mIsDoseToWaterUncertaintyImageEnabled || mIsDoseToWaterSquaredImageEnabled)
+        {
+          if (sameEvent) mDoseToWaterImage.AddTempValue(index, doseToWater);
+          else mDoseToWaterImage.AddValueAndUpdate(index, doseToWater);
+        }
+      else mDoseToWaterImage.AddValue(index, doseToWater);
+    }
+
   if (mIsEdepImageEnabled)
     {
       if (mIsEdepUncertaintyImageEnabled || mIsEdepSquaredImageEnabled)
@@ -808,73 +669,9 @@
         {
           mEdepImage.AddValue(index, edep);
 
-<<<<<<< HEAD
         }
     }
 
-  //Dose    
-  if (mIsDoseImageEnabled)
-    {
-      if (mIsDoseUncertaintyImageEnabled || mIsDoseSquaredImageEnabled)
-        {
-          if (sameEvent) mDoseImage.AddTempValue(index, dose);
-          else mDoseImage.AddValueAndUpdate(index, dose);
-        }
-      else mDoseImage.AddValue(index, dose);
-=======
-  if (mIsDoseImageEnabled) {
-    if (mIsDoseUncertaintyImageEnabled || mIsDoseSquaredImageEnabled) {
-      if (sameEvent) mDoseImage.AddTempValue(index, dose);
-      else mDoseImage.AddValueAndUpdate(index, dose);
->>>>>>> 49a302da
-    }
-    else mDoseImage.AddValue(index, dose);
-  }
-
-<<<<<<< HEAD
-  //DoseToWater
-  if (mIsDoseToWaterImageEnabled)
-    {
-      if (mIsDoseToWaterUncertaintyImageEnabled || mIsDoseToWaterSquaredImageEnabled)
-        {
-          if (sameEvent) mDoseToWaterImage.AddTempValue(index, doseToWater);
-          else mDoseToWaterImage.AddValueAndUpdate(index, doseToWater);
-        }
-      else mDoseToWaterImage.AddValue(index, doseToWater);
-=======
-  if (mIsDoseToWaterImageEnabled) {
-    if (mIsDoseToWaterUncertaintyImageEnabled || mIsDoseToWaterSquaredImageEnabled) {
-      if (sameEvent) mDoseToWaterImage.AddTempValue(index, doseToWater);
-      else mDoseToWaterImage.AddValueAndUpdate(index, doseToWater);
->>>>>>> 49a302da
-    }
-    else mDoseToWaterImage.AddValue(index, doseToWater);
-  }
-
-<<<<<<< HEAD
-  //DoseToOtherMaterial
-  if (mIsDoseToOtherMaterialImageEnabled)
-    {
-      if (mIsDoseToOtherMaterialUncertaintyImageEnabled || mIsDoseToOtherMaterialSquaredImageEnabled)
-        {
-          if (sameEvent) mDoseToOtherMaterialImage.AddTempValue(index, DoseToOtherMaterial);
-          else mDoseToOtherMaterialImage.AddValueAndUpdate(index, DoseToOtherMaterial);
-        }
-      else mDoseToOtherMaterialImage.AddValue(index, DoseToOtherMaterial);
-    }
-    
-=======
-  if (mIsEdepImageEnabled) {
-    if (mIsEdepUncertaintyImageEnabled || mIsEdepSquaredImageEnabled) {
-      if (sameEvent) mEdepImage.AddTempValue(index, edep);
-      else mEdepImage.AddValueAndUpdate(index, edep);
-    }
-    else {
-      mEdepImage.AddValue(index, edep);
-    }
-  }
-
->>>>>>> 49a302da
   if (mIsNumberOfHitsImageEnabled) mNumberOfHitsImage.AddValue(index, weight);
 
   //---------------------------------------------------------------------------------
