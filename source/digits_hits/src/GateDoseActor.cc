--- conflicted
+++ resolved
@@ -541,34 +541,6 @@
   double doseToWater = 0;
   if (mIsDoseToWaterImageEnabled)
     {
-<<<<<<< HEAD
-      // to get nuclear inelastic cross-section, see "geant4.9.4.p01/examples/extended/hadronic/Hadr00/"
-      // #include "G4HadronicProcessStore.hh"
-      // G4HadronicProcessStore* store = G4HadronicProcessStore::Instance();
-      // store->GetInelasticCrossSectionPerAtom(particle,e,elm);
-
-      double cut = DBL_MAX; //why 1?
-      //~ cut=1;
-      G4Material * material = step->GetPreStepPoint()->GetMaterial();
-      static G4Material * water = G4NistManager::Instance()->FindOrBuildMaterial("G4_WATER");
-      //~ if(material != water){ 
-		  double energy = step->GetPreStepPoint()->GetKineticEnergy();
-		  double DEDX=0, DEDX_Water=0;
-
-		  // Dose to water: it could be possible to make this process more
-		  // generic by choosing any material in place of water
-		  double volume = mDoseToWaterImage.GetVoxelVolume();
-
-		  // Get current particle
-		  const G4ParticleDefinition * partDefinition = step->GetTrack()->GetParticleDefinition();
-		  
-		  // For Gamma, we consider the DEDX from Electron
-			if (partDefinition == G4Gamma::Gamma()) partDefinition = G4Electron::Electron();
-
-			DEDX = emcalc->ComputeTotalDEDX(energy, partDefinition, material, cut);
-			DEDX_Water = emcalc->ComputeTotalDEDX(energy, partDefinition, water, cut);
-			
-=======
      double cut = DBL_MAX;
 	//get the energy
 	  double energy1 = step->GetPreStepPoint()->GetKineticEnergy();
@@ -608,7 +580,6 @@
 //Alternative way of converting dose to water is to keep the dose from particles having dedx=0 equal to the dedx of electrons
 //------------------------------------
 /*
->>>>>>> 88ee5263
 			//if calculation for a given particle does not work using DEDX (neutron etc, use an electron instead)
 			if(DEDX == 0) {
 				DEDX = emcalc->ComputeTotalDEDX(energy, G4Electron::Electron(), material, cut);
@@ -632,10 +603,7 @@
 		  
 		//~ }
 		//~ else	doseToWater=dose;
-<<<<<<< HEAD
-=======
 */
->>>>>>> 88ee5263
 		
       GateDebugMessage("Actor", 2,  "GateDoseActor -- UserSteppingActionInVoxel:\tdose to water = "
                        << G4BestUnit(doseToWater, "Dose to water")
