#ifndef GATEMATERIALMUHANDLER_CC
#define GATEMATERIALMUHANDLER_CC

#include "GateMaterialMuHandler.hh"
#include "GateMuTables.hh"
#include "GateMiscFunctions.hh"
#include <string>
#include <sstream>
#include <iostream>
#include <fstream>
#include <map>

using std::map;
using std::string;

//-----------------------------------------------------------------------------
GateMaterialMuHandler *GateMaterialMuHandler::singleton_MaterialMuHandler = 0;
//-----------------------------------------------------------------------------

//-----------------------------------------------------------------------------
GateMaterialMuHandler::GateMaterialMuHandler()
{
  mIsInitialized = false;
  mNbOfElements = -1;
  mElementsTable = 0;
  mElementsFolderName = "NULL";
  mEnergyMin = 250. * eV;
  mEnergyMax = 1. * MeV;
  mEnergyNumber = 25;
  mAtomicShellEnergyMin = 1. * keV;
  mPrecision = 0.01;
}
//-----------------------------------------------------------------------------

//-----------------------------------------------------------------------------
GateMaterialMuHandler::~GateMaterialMuHandler()
{
  if(mElementsTable) delete [] mElementsTable;
}
//-----------------------------------------------------------------------------

//-----------------------------------------------------------------------------
double GateMaterialMuHandler::GetAttenuation(G4Material* material, double energy)
{
  if(!mIsInitialized) { Initialize(); }
  return mMaterialTable[material->GetName()]->GetMuEn(energy);

//   map<G4String, GateMuTable*>::iterator it = mMaterialTable.find(material->GetName());
//   if(it == mMaterialTable.end()){
//     AddMaterial(material);
//   }
//
//   return mMaterialTable[material->GetName()]->GetMuEn(energy);
}
//-----------------------------------------------------------------------------

//-----------------------------------------------------------------------------
double GateMaterialMuHandler::GetMu(G4Material* material, double energy)
{
  if(!mIsInitialized) { Initialize(); }
  return mMaterialTable[material->GetName()]->GetMu(energy);

//   map<G4String, GateMuTable*>::iterator it = mMaterialTable.find(material->GetName());
//   if(it == mMaterialTable.end()){
//     AddMaterial(material);
//   }
//   return mMaterialTable[material->GetName()]->GetMu(energy);
}
//-----------------------------------------------------------------------------

//-----------------------------------------------------------------------------
inline double interpolation(double Xa,double Xb,double Ya,double Yb,double x){
  return exp(log(Ya) + log(Yb/Ya) / log(Xb/Xa)* log(x/Xa) );
}
//-----------------------------------------------------------------------------

//-----------------------------------------------------------------------------
void GateMaterialMuHandler::Initialize()
{
  DD(mElementsFolderName);
  if(mElementsFolderName == "NULL")
  {
    DD("Simulation");
    SimulateMaterialTable();
  }
  else
  {
    DD("Precalculated");
    mNbOfElements = 100;
    mElementsTable = new GateMuTable*[mNbOfElements+1];
    InitElementTable();

    G4ProductionCutsTable *productionCutList = G4ProductionCutsTable::GetProductionCutsTable();
    G4String materialName;
    map<G4String, GateMuTable*>::iterator it;

    for(unsigned int m=0; m<productionCutList->GetTableSize(); m++)
    {
      const G4Material *material = productionCutList->GetMaterialCutsCouple(m)->GetMaterial();
      materialName = material->GetName();
      it = mMaterialTable.find(materialName);
      if(it == mMaterialTable.end()) { ConstructMaterial(material); }
    }
  }

  mIsInitialized = true;
}
//-----------------------------------------------------------------------------

//-----------------------------------------------------------------------------
void GateMaterialMuHandler::ConstructMaterial(const G4Material *material)
{
  GateMessage("MuHandler",0,"Construction of material : " << material->GetName() << G4endl);

  //const G4ElementVector* elements = material->GetElementVector();
  int nb_e = 0;
  int nb_of_elements = material->GetNumberOfElements();
  for(int i = 0; i < nb_of_elements; i++)
    nb_e += mElementsTable[(int) material->GetElement(i)->GetZ()]->GetSize();

  double* energies = new double[nb_e];
  int *index = new int[nb_of_elements];
  double **e_tables = new double*[nb_of_elements];
  double **mu_tables = new double*[nb_of_elements];
  double **muen_tables = new double*[nb_of_elements];
  //  int min_index;

  const G4double* FractionMass = material->GetFractionVector();

  for(int i = 0; i < nb_of_elements; i++){
    e_tables[i] = mElementsTable[(int) material->GetElement(i)->GetZ()]->GetEnergies();
    mu_tables[i] = mElementsTable[(int) material->GetElement(i)->GetZ()]->GetMuTable();
    muen_tables[i] = mElementsTable[(int) material->GetElement(i)->GetZ()]->GetMuEnTable();
    index[i] = 0;
  }
  for(int i = 0; i < nb_e; i++){
    int min_table = 0;
    while(index[min_table] >= mElementsTable[(int) material->GetElement(min_table)->GetZ()]->GetSize())
      min_table++;
    for(int j = min_table + 1; j < nb_of_elements; j++)
      if(e_tables[j][index[j]] < e_tables[min_table][index[min_table]])
  	min_table = j;
    energies[i] = e_tables[min_table][index[min_table]];

    if(i > 0){
      if(energies[i] == energies[i-1]){
  	if(index[min_table] > 0 && e_tables[min_table][index[min_table]] ==
  	   e_tables[min_table][index[min_table]-1])
  	  ;
  	else{
  	  i--;
  	  nb_e--;
  	}
      }
    }
    index[min_table]++;
  }

  //And now computing mu_en
  double *MuEn = new double[nb_e];
  double *Mu = new double[nb_e];
  for(int i = 0; i < nb_of_elements; i++){
    index[i] = 0;
  }


  //Assume that all table begin with the same energy
  for(int i = 0; i < nb_e; i++){
    MuEn[i] = 0.0;
    Mu[i] = 0.0;
    double current_e = energies[i];
    for(int j = 0; j < nb_of_elements; j++){
      //You never need to advance twice
      if(e_tables[j][index[j]] < current_e)
  	index[j]++;
      if(e_tables[j][index[j]] == current_e){
  	Mu[i] += FractionMass[j]*mu_tables[j][index[j]];
  	MuEn[i] += FractionMass[j]*muen_tables[j][index[j]];
	if(i != nb_e-1)
	  if(e_tables[j][index[j]] == e_tables[j][index[j]+1])
	    index[j]++;
      }
      else{
  	Mu[i] += FractionMass[j]*interpolation(e_tables[j][index[j]-1],
						 e_tables[j][index[j]],
						 mu_tables[j][index[j]-1],
						 mu_tables[j][index[j]],
						 current_e);
  	MuEn[i] += FractionMass[j]*interpolation(e_tables[j][index[j]-1],
						 e_tables[j][index[j]],
						 muen_tables[j][index[j]-1],
						 muen_tables[j][index[j]],
						 current_e);

      }
    }
  }

  GateMuTable * table = new GateMuTable(material->GetName(), nb_e);

  for(int i = 0; i < nb_e; i++){
    GateMessage("MuHandler",0," " << energies[i] << " " << Mu[i] << " " << MuEn[i] << " " << G4endl);
    table->PutValue(i, log(energies[i]), log(Mu[i]), log(MuEn[i]));
  }

  mMaterialTable.insert(std::pair<G4String, GateMuTable*>(material->GetName(),table));
}
//-----------------------------------------------------------------------------

//-----------------------------------------------------------------------------
void GateMaterialMuHandler::ReadElementFile(int z)
{
  std::ostringstream stream;
  stream << z;
  string filenameMu = mElementsFolderName+"/Mu-"+ stream.str() +".dat";
  string filenameMuEn = mElementsFolderName+"/Muen-"+ stream.str() +".dat";

  std::ifstream fileMu, fileMuEn;
  fileMu.open(filenameMu.c_str());
  fileMuEn.open(filenameMuEn.c_str());
  int nblines;
  fileMu >> nblines;
  fileMuEn >> nblines;
  GateMuTable* table = new GateMuTable(string(), nblines);
  mElementsTable[z] = table;
  for(int j = 0; j < nblines; j++){
    double e, mu, muen;
    fileMu >> e >> mu;
    fileMuEn >> e >> muen;
    table->PutValue(j, e, mu, muen);
  }
  fileMu.close();
  fileMuEn.close();
}
//-----------------------------------------------------------------------------

//-----------------------------------------------------------------------------
void GateMaterialMuHandler::InitElementTable()
{
  for(int i = 1; i <= mNbOfElements; i++)
    ReadElementFile(i);
}
//-----------------------------------------------------------------------------

//-----------------------------------------------------------------------------
void GateMaterialMuHandler::SimulateMaterialTable()
{
  // Get process list for gamma
  G4ProcessVector *processListForGamma = G4Gamma::Gamma()->GetProcessManager()->GetProcessList();
  G4ParticleDefinition *gamma = G4Gamma::Gamma();
  // Check if fluo is active
  bool isFluoActive = false;
  if(G4LossTableManager::Instance()->AtomDeexcitation()) { isFluoActive = G4LossTableManager::Instance()->AtomDeexcitation()->IsFluoActive();}

  // Find photoelectric (PE), compton scattering (CS) (+ particleChange) and rayleigh scattering (RS) models
  G4VEmModel *modelPE = 0;
  G4VEmModel *modelCS = 0;
  G4VEmModel *modelRS = 0;
  G4ParticleChangeForGamma *particleChangeCS = 0;

  for(int i=0; i<processListForGamma->size(); i++)
  {
    G4String processName = (*processListForGamma)[i]->GetProcessName();
    if(processName == "PhotoElectric" || processName == "phot") {
      modelPE = (dynamic_cast<G4VEmProcess *>((*processListForGamma)[i]))->Model(1);
    }
    else if(processName == "Compton" || processName == "compt") {
      G4VEmProcess *processCS = dynamic_cast<G4VEmProcess *>((*processListForGamma)[i]);
      modelCS = processCS->Model(1);

      // Get the G4VParticleChange of compton scattering by running a fictive step (no simple 'get' function available)
      G4Track myTrack(new G4DynamicParticle(gamma,G4ThreeVector(1.,0.,0.),0.01),0.,G4ThreeVector(0.,0.,0.));
      myTrack.SetTrackStatus(fStopButAlive); // to get a fast return (see G4VEmProcess::PostStepDoIt(...))
      G4Step myStep;
      particleChangeCS = dynamic_cast<G4ParticleChangeForGamma *>(processCS->PostStepDoIt((const G4Track)(myTrack), myStep));
    }
    else if(processName == "RayleighScattering" || processName == "Rayl") {
      modelRS = (dynamic_cast<G4VEmProcess *>((*processListForGamma)[i]))->Model(1);
    }
  }

  // Useful members for the loops
  // - cuts and materials
  G4ProductionCutsTable *productionCutList = G4ProductionCutsTable::GetProductionCutsTable();
  G4String materialName;

  // - particles
  G4DynamicParticle primary(gamma,G4ThreeVector(1.,0.,0.));
  std::vector<G4DynamicParticle *> secondaries;
  double incidentEnergy;
<<<<<<< HEAD
  double deltaEnergy = 50.0 * eV;

  // - (mu ; muen) calculations
=======
  
  // - (mu ; muen) calculations 
>>>>>>> 4d3f3291
  map<G4String, GateMuTable*>::iterator it;
  double totalFluoPE;
  double totalFluoCS;
  double totalScatterCS;
  double crossSectionPE;
  double crossSectionCS;
  double crossSectionRS;
  double fPE;
  double fCS;
  double mu(0.);
  double muen(0.);

  // - muen uncertainty
  double squaredFluoPE;    // sum of squared PE fluorescence energy measurement
  double squaredFluoCS;    // sum of squared CS fluorescence energy measurement
  double squaredScatterCS; // sum of squared CS scattered photon energy measurement
  int shotNumberPE;
  int shotNumberCS;
  double squaredSigmaPE;        // squared PE uncertainty weighted by corresponding squared cross section
  double squaredSigmaCS;        // squared CS uncertainty weighted by corresponding squared cross section
  double squaredSigmaMuen(0.);  // squared muen uncertainty
<<<<<<< HEAD


=======
  
>>>>>>> 4d3f3291
  // - loops options
  std::vector<MuStorageStruct> muStorage;

  // Loop on material
  for(unsigned int m=0; m<productionCutList->GetTableSize(); m++)
  {
    const G4MaterialCutsCouple *couple = productionCutList->GetMaterialCutsCouple(m);
    const G4Material *material = couple->GetMaterial();
    materialName = material->GetName();
    it = mMaterialTable.find(materialName);
    if(it == mMaterialTable.end())
    {
      GateMessage("MuHandler",0,"Construction of material : " << materialName << G4endl);

<<<<<<< HEAD
      // construct energyList
      energyList.clear();

      // - basic list
      energyList.push_back(mEnergyMin);
      for(int e = 0; e<mEnergyNumber; e++) { energyList.push_back(energyList[e] * energyStep); }

      // - add atomic shell energies
      int elementNumber = material->GetNumberOfElements();
      for(int i = 0; i < elementNumber; i++)
      {
	const G4Element *element = material->GetElement(i);
	for(int j=0; j<material->GetElement(i)->GetNbOfAtomicShells(); j++)
	{
	  double atomicShellEnergy = element->GetAtomicShell(j);
	  if(atomicShellEnergy > mAtomicShellEnergyMin && atomicShellEnergy > mEnergyMin)
	  {
	    energyList.push_back(atomicShellEnergy - deltaEnergy);
	    energyList.push_back(atomicShellEnergy + deltaEnergy);
	  }
	}
      }
      std::sort(energyList.begin(), energyList.end());

      GateMuTable *table = new GateMuTable(materialName, energyList.size());

=======
      // Construc energy list (energy, atomicShellEnergy)
      ConstructEnergyList(&muStorage,material);
            
>>>>>>> 4d3f3291
      // Loop on energy
      for(unsigned int e=0; e<muStorage.size(); e++)
      {
// 	GateMessage("MuHandler",0,"  energy = " << e*energyStep << " MeV" << G4endl);

	incidentEnergy = muStorage[e].energy;
	primary.SetKineticEnergy(incidentEnergy);

	// Cross section calculation
	double density = material->GetDensity() / (g/cm3);
	double energyCutForGamma = productionCutList->ConvertRangeToEnergy(gamma,material,couple->GetProductionCuts()->GetProductionCut("gamma"));
	crossSectionPE = 0.;
	crossSectionCS = 0.;
	crossSectionRS = 0.;
	if(modelPE) { crossSectionPE = modelPE->CrossSectionPerVolume(material,gamma,incidentEnergy,energyCutForGamma,10.) * cm / density; }
	if(modelCS) { crossSectionCS = modelCS->CrossSectionPerVolume(material,gamma,incidentEnergy,energyCutForGamma,10.) * cm / density; }
	if(modelRS) { crossSectionRS = modelRS->CrossSectionPerVolume(material,gamma,incidentEnergy,energyCutForGamma,10.) * cm / density; }

	// muen and uncertainty calculation
	squaredFluoPE = 0.;
	squaredFluoCS = 0.;
	squaredScatterCS = 0.;
	totalFluoPE = 0.;
	totalFluoCS = 0.;
	totalScatterCS = 0.;
	shotNumberPE = 0;
	shotNumberCS = 0;
	squaredSigmaPE = 0.;
	squaredSigmaCS = 0.;
	fPE = 1.;
	fCS = 1.;
	double trialFluoEnergy;
	double precision = 10e6;

	int variableShotNumberPE = 0;
	if(modelPE and isFluoActive) { variableShotNumberPE = 50; }

	int variableShotNumberCS = 0;
	if(modelCS) { variableShotNumberCS = 100 - variableShotNumberPE; }

	// Loop on shot
	while(precision > mPrecision)
	{
	  // photoElectric shots to get the mean fluorescence photon energy
	  for(int iPE = 0; iPE<variableShotNumberPE; iPE++)
	  {
	    trialFluoEnergy = ProcessOneShot(modelPE,&secondaries,couple,&primary);
	    shotNumberPE++;

	    totalFluoPE += trialFluoEnergy;
	    squaredFluoPE += (trialFluoEnergy * trialFluoEnergy);
	  }

	  // compton shots to get the mean fluorescence and scatter photon energy
	  for(int iCS = 0; iCS<variableShotNumberCS; iCS++)
	  {
	    trialFluoEnergy = ProcessOneShot(modelCS,&secondaries,couple,&primary);
	    shotNumberCS++;

	    totalFluoCS += trialFluoEnergy;
	    squaredFluoCS += (trialFluoEnergy * trialFluoEnergy);
	    double trialScatterEnergy = particleChangeCS->GetProposedKineticEnergy();
	    totalScatterCS += trialScatterEnergy;
	    squaredScatterCS += (trialScatterEnergy * trialScatterEnergy);
	  }

	  // average fractions of the incident energy E that is transferred to kinetic energy of charged particles (for muen)
	  if(shotNumberPE) {
	    fPE = 1. - ((totalFluoPE / double(shotNumberPE)) / incidentEnergy);
	    squaredSigmaPE = SquaredSigmaOnMean(squaredFluoPE,totalFluoPE,shotNumberPE) * crossSectionPE * crossSectionPE;
	  }
	  if(shotNumberCS) {
	    fCS = 1. - (((totalScatterCS + totalFluoCS) / double(shotNumberCS)) / incidentEnergy);
	    squaredSigmaCS = (SquaredSigmaOnMean(squaredFluoCS,totalFluoCS,shotNumberCS) + SquaredSigmaOnMean(squaredScatterCS,totalScatterCS,shotNumberCS)) * crossSectionCS * crossSectionCS;
	  }

	  // mu/rho and muen/rho calculation
	  muen = fPE * crossSectionPE + fCS * crossSectionCS;

	  // uncertainty calculation
	  squaredSigmaMuen = (squaredSigmaPE + squaredSigmaCS) / (incidentEnergy * incidentEnergy);
	  precision = sqrt(squaredSigmaMuen) / muen;

	  if(modelPE and isFluoActive) {
	    if(squaredSigmaPE > 0) { variableShotNumberPE = (int)floor(0.5 + 100. * sqrt(squaredSigmaPE / (squaredSigmaPE + squaredSigmaCS))); }
	    else { variableShotNumberPE = 50.; }
	  }
	  if(modelCS) { variableShotNumberCS = 100 - variableShotNumberPE; }
<<<<<<< HEAD

// 	  if(index%100 == 0)
// 	  {
// 	    GateMessage("MuHandler",0,"sigPE = " << sqrt(squaredSigmaPE) << " sigCS = " << sqrt(squaredSigmaCS) << " sigMuen = " << sqrt(squaredSigmaMuen) << " uncertainty = " << tmp_uncertainty << G4endl);
// 	    GateMessage("MuHandler",0,"   nPE = " << variableShotNumberPE << " nCS = " << variableShotNumberCS << " nPEtot = " << shotNumberPE << " nCStot = " << shotNumberCS << G4endl);
// 	  }

	  index += 100;
	}



=======
	}
	
	mu = crossSectionPE + crossSectionCS + crossSectionRS;
	
>>>>>>> 4d3f3291
// 	GateMessage("MuHandler",0,"    csPE = " << crossSectionPE << "   csCo = " << crossSectionCS << " csRa = " << crossSectionRS << " cm2.g-1" << G4endl);
// 	GateMessage("MuHandler",0,"  fluoPE = " << totalFluoPE    << " fluoCo = " << totalFluoCS    << " scCo = " << totalScatterCS << " MeV" << G4endl);
// 	GateMessage("MuHandler",0,"     fPE = " << fPE            << "    fCo = " << fCS << G4endl);
// 	GateMessage("MuHandler",0,"     cut = " << energyCutForGamma << "    iPE = " << shotNumberPE << " iCS = " << shotNumberCS << G4endl);
// 	GateMessage("MuHandler",0," " << incidentEnergy << " MeV - muen = " << muen << " +/- " << sqrt(squaredSigmaMuen) << " (" << precision * 100. << " %)" << G4endl);
// 	GateMessage("MuHandler",0,"   sigPE = " << sqrt(squaredSigmaPE) << "    sigCS = " << sqrt(squaredSigmaCS) << G4endl);
// 	GateMessage("MuHandler",0," " << incidentEnergy << " " << mu << " " << muen << " " << sqrt(squaredSigmaMuen) << " " << precision << G4endl);
// 	GateMessage("MuHandler",0,"   nPE = " << variableShotNumberPE << " nCS = " << variableShotNumberCS << " nPEtot = " << shotNumberPE << " nCStot = " << shotNumberCS << G4endl);

	muStorage[e].mu = mu;
	muStorage[e].muen = muen;
      }

      // Interpolation of mu,muen for energy bordering an atomic transition (see ConstructEnergyList(...))
      MergeAtomicShell(&muStorage);
      
      // Fill mu,muen table for this material
      GateMuTable *table = new GateMuTable(materialName, muStorage.size());
      for(unsigned int e=0; e<muStorage.size(); e++) {
	table->PutValue(e, log(muStorage[e].energy), log(muStorage[e].mu), log(muStorage[e].muen));
      }
      mMaterialTable.insert(std::pair<G4String, GateMuTable*>(materialName,table));      
      
//       GateMessage("MuHandler",0," -------------------------------------------------------- " << G4endl);
//       GateMessage("MuHandler",0," " << G4endl);
<<<<<<< HEAD

      mMaterialTable.insert(std::pair<G4String, GateMuTable*>(materialName,table));
=======
>>>>>>> 4d3f3291
    }
  }
}
//-----------------------------------------------------------------------------

//-----------------------------------------------------------------------------
double GateMaterialMuHandler::ProcessOneShot(G4VEmModel *model,std::vector<G4DynamicParticle*> *secondaries, const G4MaterialCutsCouple *couple, const G4DynamicParticle *primary)
{
  secondaries->clear();
  model->SampleSecondaries(secondaries,couple,primary,0.,0.);
  double energy = 0.;
  for(unsigned s=0; s<secondaries->size(); s++) {
    if((*secondaries)[s]->GetParticleDefinition()->GetParticleName() == "gamma") { energy += (*secondaries)[s]->GetKineticEnergy(); }
  }

  return energy;
}
//-----------------------------------------------------------------------------

//-----------------------------------------------------------------------------
double GateMaterialMuHandler::SquaredSigmaOnMean(double sumOfSquaredMeasurement, double sumOfMeasurement, double numberOfMeasurement)
{
  sumOfMeasurement = sumOfMeasurement / numberOfMeasurement;
  return ((sumOfSquaredMeasurement / numberOfMeasurement) - (sumOfMeasurement * sumOfMeasurement)) / numberOfMeasurement;
}
//-----------------------------------------------------------------------------

//-----------------------------------------------------------------------------
void GateMaterialMuHandler::ConstructEnergyList(std::vector<MuStorageStruct> *muStorage, const G4Material *material)
{
  muStorage->clear();
  double energyStep = exp( (log(mEnergyMax) - log(mEnergyMin)) / double(mEnergyNumber) );
  double deltaEnergy = 50.0 * eV;
  
  // - basic list
  muStorage->push_back(MuStorageStruct(mEnergyMin,0,0.));
  for(int e = 0; e<mEnergyNumber; e++) { muStorage->push_back(MuStorageStruct((*muStorage)[e].energy*energyStep,0,0.)); }

  // - add atomic shell energies
  int elementNumber = material->GetNumberOfElements();
  for(int i = 0; i < elementNumber; i++)
  {
    const G4Element *element = material->GetElement(i);
    for(int j=0; j<material->GetElement(i)->GetNbOfAtomicShells(); j++)
    {
      double atomicShellEnergy = element->GetAtomicShell(j);
      if(atomicShellEnergy > mAtomicShellEnergyMin && atomicShellEnergy > mEnergyMin)
      {
	muStorage->push_back(MuStorageStruct(atomicShellEnergy-deltaEnergy,-1,atomicShellEnergy)); // inf
	muStorage->push_back(MuStorageStruct(atomicShellEnergy+deltaEnergy,+1,atomicShellEnergy)); // sup
      }
    }
  }
  std::sort(muStorage->begin(), muStorage->end());
}
//-----------------------------------------------------------------------------

//-----------------------------------------------------------------------------
void GateMaterialMuHandler::MergeAtomicShell(std::vector<MuStorageStruct> *muStorage)
{
  for(unsigned int e=0; e<muStorage->size(); e++)
  {
    int isAtomicShell = (*muStorage)[e].isAtomicShell;    
    if(isAtomicShell != 0)
    {
      int neighbourIndex = e + isAtomicShell;
      if((neighbourIndex > -1) and (neighbourIndex < muStorage->size()))
      {
	double mu = interpolation((*muStorage)[neighbourIndex].energy,
				  (*muStorage)[e].energy,
				  (*muStorage)[neighbourIndex].mu,
				  (*muStorage)[e].mu,
				  (*muStorage)[e].atomicShellEnergy);

	double muen = interpolation((*muStorage)[neighbourIndex].energy,
				    (*muStorage)[e].energy,
				    (*muStorage)[neighbourIndex].muen,
				    (*muStorage)[e].muen,
				    (*muStorage)[e].atomicShellEnergy);

	(*muStorage)[e].mu = mu;
	(*muStorage)[e].muen = muen;
      }
      (*muStorage)[e].energy = (*muStorage)[e].atomicShellEnergy;
    }
    
//     GateMessage("MuHandler",0," " << (*muStorage)[e].energy << " " << (*muStorage)[e].mu << " " << (*muStorage)[e].muen << G4endl);
  }
}
//-----------------------------------------------------------------------------

#endif<|MERGE_RESOLUTION|>--- conflicted
+++ resolved
@@ -9,122 +9,41 @@
 #include <iostream>
 #include <fstream>
 #include <map>
-
 using std::map;
 using std::string;
 
-//-----------------------------------------------------------------------------
-GateMaterialMuHandler *GateMaterialMuHandler::singleton_MaterialMuHandler = 0;
-//-----------------------------------------------------------------------------
+GateMaterialMuHandler::GateMaterialMuHandler(int nbOfElements)
+{
+  mElementsTable = new GateMuTable*[nbOfElements+1];
+  mNbOfElements = nbOfElements;
+  InitElementTable();
+}
 
-//-----------------------------------------------------------------------------
-GateMaterialMuHandler::GateMaterialMuHandler()
-{
-  mIsInitialized = false;
-  mNbOfElements = -1;
-  mElementsTable = 0;
-  mElementsFolderName = "NULL";
-  mEnergyMin = 250. * eV;
-  mEnergyMax = 1. * MeV;
-  mEnergyNumber = 25;
-  mAtomicShellEnergyMin = 1. * keV;
-  mPrecision = 0.01;
-}
-//-----------------------------------------------------------------------------
 
-//-----------------------------------------------------------------------------
 GateMaterialMuHandler::~GateMaterialMuHandler()
 {
-  if(mElementsTable) delete [] mElementsTable;
+  delete[] mElementsTable;
 }
-//-----------------------------------------------------------------------------
 
-//-----------------------------------------------------------------------------
-double GateMaterialMuHandler::GetAttenuation(G4Material* material, double energy)
-{
-  if(!mIsInitialized) { Initialize(); }
-  return mMaterialTable[material->GetName()]->GetMuEn(energy);
-
-//   map<G4String, GateMuTable*>::iterator it = mMaterialTable.find(material->GetName());
-//   if(it == mMaterialTable.end()){
-//     AddMaterial(material);
-//   }
-//
-//   return mMaterialTable[material->GetName()]->GetMuEn(energy);
-}
-//-----------------------------------------------------------------------------
-
-//-----------------------------------------------------------------------------
-double GateMaterialMuHandler::GetMu(G4Material* material, double energy)
-{
-  if(!mIsInitialized) { Initialize(); }
-  return mMaterialTable[material->GetName()]->GetMu(energy);
-
-//   map<G4String, GateMuTable*>::iterator it = mMaterialTable.find(material->GetName());
-//   if(it == mMaterialTable.end()){
-//     AddMaterial(material);
-//   }
-//   return mMaterialTable[material->GetName()]->GetMu(energy);
-}
-//-----------------------------------------------------------------------------
-
-//-----------------------------------------------------------------------------
 inline double interpolation(double Xa,double Xb,double Ya,double Yb,double x){
   return exp(log(Ya) + log(Yb/Ya) / log(Xb/Xa)* log(x/Xa) );
 }
-//-----------------------------------------------------------------------------
 
-//-----------------------------------------------------------------------------
-void GateMaterialMuHandler::Initialize()
+void GateMaterialMuHandler::AddMaterial(G4Material* material)
 {
-  DD(mElementsFolderName);
-  if(mElementsFolderName == "NULL")
-  {
-    DD("Simulation");
-    SimulateMaterialTable();
-  }
-  else
-  {
-    DD("Precalculated");
-    mNbOfElements = 100;
-    mElementsTable = new GateMuTable*[mNbOfElements+1];
-    InitElementTable();
-
-    G4ProductionCutsTable *productionCutList = G4ProductionCutsTable::GetProductionCutsTable();
-    G4String materialName;
-    map<G4String, GateMuTable*>::iterator it;
-
-    for(unsigned int m=0; m<productionCutList->GetTableSize(); m++)
-    {
-      const G4Material *material = productionCutList->GetMaterialCutsCouple(m)->GetMaterial();
-      materialName = material->GetName();
-      it = mMaterialTable.find(materialName);
-      if(it == mMaterialTable.end()) { ConstructMaterial(material); }
-    }
-  }
-
-  mIsInitialized = true;
-}
-//-----------------------------------------------------------------------------
-
-//-----------------------------------------------------------------------------
-void GateMaterialMuHandler::ConstructMaterial(const G4Material *material)
-{
-  GateMessage("MuHandler",0,"Construction of material : " << material->GetName() << G4endl);
-
   //const G4ElementVector* elements = material->GetElementVector();
   int nb_e = 0;
   int nb_of_elements = material->GetNumberOfElements();
   for(int i = 0; i < nb_of_elements; i++)
     nb_e += mElementsTable[(int) material->GetElement(i)->GetZ()]->GetSize();
-
+  
   double* energies = new double[nb_e];
   int *index = new int[nb_of_elements];
   double **e_tables = new double*[nb_of_elements];
   double **mu_tables = new double*[nb_of_elements];
   double **muen_tables = new double*[nb_of_elements];
   //  int min_index;
-
+  
   const G4double* FractionMass = material->GetFractionVector();
 
   for(int i = 0; i < nb_of_elements; i++){
@@ -141,10 +60,10 @@
       if(e_tables[j][index[j]] < e_tables[min_table][index[min_table]])
   	min_table = j;
     energies[i] = e_tables[min_table][index[min_table]];
-
+    
     if(i > 0){
       if(energies[i] == energies[i-1]){
-  	if(index[min_table] > 0 && e_tables[min_table][index[min_table]] ==
+  	if(index[min_table] > 0 && e_tables[min_table][index[min_table]] == 
   	   e_tables[min_table][index[min_table]-1])
   	  ;
   	else{
@@ -155,14 +74,14 @@
     }
     index[min_table]++;
   }
-
+  
   //And now computing mu_en
   double *MuEn = new double[nb_e];
   double *Mu = new double[nb_e];
   for(int i = 0; i < nb_of_elements; i++){
     index[i] = 0;
   }
-
+  
 
   //Assume that all table begin with the same energy
   for(int i = 0; i < nb_e; i++){
@@ -195,26 +114,23 @@
       }
     }
   }
-
+  
   GateMuTable * table = new GateMuTable(material->GetName(), nb_e);
-
+  
   for(int i = 0; i < nb_e; i++){
-    GateMessage("MuHandler",0," " << energies[i] << " " << Mu[i] << " " << MuEn[i] << " " << G4endl);
-    table->PutValue(i, log(energies[i]), log(Mu[i]), log(MuEn[i]));
+    table->PutValue(i, energies[i], Mu[i], MuEn[i]);
   }
-
+  
   mMaterialTable.insert(std::pair<G4String, GateMuTable*>(material->GetName(),table));
 }
-//-----------------------------------------------------------------------------
 
-//-----------------------------------------------------------------------------
 void GateMaterialMuHandler::ReadElementFile(int z)
 {
   std::ostringstream stream;
   stream << z;
-  string filenameMu = mElementsFolderName+"/Mu-"+ stream.str() +".dat";
-  string filenameMuEn = mElementsFolderName+"/Muen-"+ stream.str() +".dat";
-
+  string filenameMu = "Mu-"+ stream.str() +".dat";
+  string filenameMuEn = "Muen-"+ stream.str() +".dat";
+  
   std::ifstream fileMu, fileMuEn;
   fileMu.open(filenameMu.c_str());
   fileMuEn.open(filenameMuEn.c_str());
@@ -230,371 +146,32 @@
     table->PutValue(j, e, mu, muen);
   }
   fileMu.close();
-  fileMuEn.close();
+  fileMuEn.close();  
 }
-//-----------------------------------------------------------------------------
 
-//-----------------------------------------------------------------------------
 void GateMaterialMuHandler::InitElementTable()
 {
   for(int i = 1; i <= mNbOfElements; i++)
     ReadElementFile(i);
 }
-//-----------------------------------------------------------------------------
 
-//-----------------------------------------------------------------------------
-void GateMaterialMuHandler::SimulateMaterialTable()
+double GateMaterialMuHandler::GetAttenuation(G4Material* material, double energy)
 {
-  // Get process list for gamma
-  G4ProcessVector *processListForGamma = G4Gamma::Gamma()->GetProcessManager()->GetProcessList();
-  G4ParticleDefinition *gamma = G4Gamma::Gamma();
-  // Check if fluo is active
-  bool isFluoActive = false;
-  if(G4LossTableManager::Instance()->AtomDeexcitation()) { isFluoActive = G4LossTableManager::Instance()->AtomDeexcitation()->IsFluoActive();}
+  map<G4String, GateMuTable*>::iterator it = mMaterialTable.find(material->GetName());
+  if(it == mMaterialTable.end()){
+    AddMaterial(material);
+  }
+  
+  return mMaterialTable[material->GetName()]->GetMuEn(energy);
+}
 
-  // Find photoelectric (PE), compton scattering (CS) (+ particleChange) and rayleigh scattering (RS) models
-  G4VEmModel *modelPE = 0;
-  G4VEmModel *modelCS = 0;
-  G4VEmModel *modelRS = 0;
-  G4ParticleChangeForGamma *particleChangeCS = 0;
-
-  for(int i=0; i<processListForGamma->size(); i++)
-  {
-    G4String processName = (*processListForGamma)[i]->GetProcessName();
-    if(processName == "PhotoElectric" || processName == "phot") {
-      modelPE = (dynamic_cast<G4VEmProcess *>((*processListForGamma)[i]))->Model(1);
-    }
-    else if(processName == "Compton" || processName == "compt") {
-      G4VEmProcess *processCS = dynamic_cast<G4VEmProcess *>((*processListForGamma)[i]);
-      modelCS = processCS->Model(1);
-
-      // Get the G4VParticleChange of compton scattering by running a fictive step (no simple 'get' function available)
-      G4Track myTrack(new G4DynamicParticle(gamma,G4ThreeVector(1.,0.,0.),0.01),0.,G4ThreeVector(0.,0.,0.));
-      myTrack.SetTrackStatus(fStopButAlive); // to get a fast return (see G4VEmProcess::PostStepDoIt(...))
-      G4Step myStep;
-      particleChangeCS = dynamic_cast<G4ParticleChangeForGamma *>(processCS->PostStepDoIt((const G4Track)(myTrack), myStep));
-    }
-    else if(processName == "RayleighScattering" || processName == "Rayl") {
-      modelRS = (dynamic_cast<G4VEmProcess *>((*processListForGamma)[i]))->Model(1);
-    }
+double GateMaterialMuHandler::GetMu(G4Material* material, double energy)
+{
+  map<G4String, GateMuTable*>::iterator it = mMaterialTable.find(material->GetName());
+  if(it == mMaterialTable.end()){
+    AddMaterial(material);
   }
-
-  // Useful members for the loops
-  // - cuts and materials
-  G4ProductionCutsTable *productionCutList = G4ProductionCutsTable::GetProductionCutsTable();
-  G4String materialName;
-
-  // - particles
-  G4DynamicParticle primary(gamma,G4ThreeVector(1.,0.,0.));
-  std::vector<G4DynamicParticle *> secondaries;
-  double incidentEnergy;
-<<<<<<< HEAD
-  double deltaEnergy = 50.0 * eV;
-
-  // - (mu ; muen) calculations
-=======
-  
-  // - (mu ; muen) calculations 
->>>>>>> 4d3f3291
-  map<G4String, GateMuTable*>::iterator it;
-  double totalFluoPE;
-  double totalFluoCS;
-  double totalScatterCS;
-  double crossSectionPE;
-  double crossSectionCS;
-  double crossSectionRS;
-  double fPE;
-  double fCS;
-  double mu(0.);
-  double muen(0.);
-
-  // - muen uncertainty
-  double squaredFluoPE;    // sum of squared PE fluorescence energy measurement
-  double squaredFluoCS;    // sum of squared CS fluorescence energy measurement
-  double squaredScatterCS; // sum of squared CS scattered photon energy measurement
-  int shotNumberPE;
-  int shotNumberCS;
-  double squaredSigmaPE;        // squared PE uncertainty weighted by corresponding squared cross section
-  double squaredSigmaCS;        // squared CS uncertainty weighted by corresponding squared cross section
-  double squaredSigmaMuen(0.);  // squared muen uncertainty
-<<<<<<< HEAD
-
-
-=======
-  
->>>>>>> 4d3f3291
-  // - loops options
-  std::vector<MuStorageStruct> muStorage;
-
-  // Loop on material
-  for(unsigned int m=0; m<productionCutList->GetTableSize(); m++)
-  {
-    const G4MaterialCutsCouple *couple = productionCutList->GetMaterialCutsCouple(m);
-    const G4Material *material = couple->GetMaterial();
-    materialName = material->GetName();
-    it = mMaterialTable.find(materialName);
-    if(it == mMaterialTable.end())
-    {
-      GateMessage("MuHandler",0,"Construction of material : " << materialName << G4endl);
-
-<<<<<<< HEAD
-      // construct energyList
-      energyList.clear();
-
-      // - basic list
-      energyList.push_back(mEnergyMin);
-      for(int e = 0; e<mEnergyNumber; e++) { energyList.push_back(energyList[e] * energyStep); }
-
-      // - add atomic shell energies
-      int elementNumber = material->GetNumberOfElements();
-      for(int i = 0; i < elementNumber; i++)
-      {
-	const G4Element *element = material->GetElement(i);
-	for(int j=0; j<material->GetElement(i)->GetNbOfAtomicShells(); j++)
-	{
-	  double atomicShellEnergy = element->GetAtomicShell(j);
-	  if(atomicShellEnergy > mAtomicShellEnergyMin && atomicShellEnergy > mEnergyMin)
-	  {
-	    energyList.push_back(atomicShellEnergy - deltaEnergy);
-	    energyList.push_back(atomicShellEnergy + deltaEnergy);
-	  }
-	}
-      }
-      std::sort(energyList.begin(), energyList.end());
-
-      GateMuTable *table = new GateMuTable(materialName, energyList.size());
-
-=======
-      // Construc energy list (energy, atomicShellEnergy)
-      ConstructEnergyList(&muStorage,material);
-            
->>>>>>> 4d3f3291
-      // Loop on energy
-      for(unsigned int e=0; e<muStorage.size(); e++)
-      {
-// 	GateMessage("MuHandler",0,"  energy = " << e*energyStep << " MeV" << G4endl);
-
-	incidentEnergy = muStorage[e].energy;
-	primary.SetKineticEnergy(incidentEnergy);
-
-	// Cross section calculation
-	double density = material->GetDensity() / (g/cm3);
-	double energyCutForGamma = productionCutList->ConvertRangeToEnergy(gamma,material,couple->GetProductionCuts()->GetProductionCut("gamma"));
-	crossSectionPE = 0.;
-	crossSectionCS = 0.;
-	crossSectionRS = 0.;
-	if(modelPE) { crossSectionPE = modelPE->CrossSectionPerVolume(material,gamma,incidentEnergy,energyCutForGamma,10.) * cm / density; }
-	if(modelCS) { crossSectionCS = modelCS->CrossSectionPerVolume(material,gamma,incidentEnergy,energyCutForGamma,10.) * cm / density; }
-	if(modelRS) { crossSectionRS = modelRS->CrossSectionPerVolume(material,gamma,incidentEnergy,energyCutForGamma,10.) * cm / density; }
-
-	// muen and uncertainty calculation
-	squaredFluoPE = 0.;
-	squaredFluoCS = 0.;
-	squaredScatterCS = 0.;
-	totalFluoPE = 0.;
-	totalFluoCS = 0.;
-	totalScatterCS = 0.;
-	shotNumberPE = 0;
-	shotNumberCS = 0;
-	squaredSigmaPE = 0.;
-	squaredSigmaCS = 0.;
-	fPE = 1.;
-	fCS = 1.;
-	double trialFluoEnergy;
-	double precision = 10e6;
-
-	int variableShotNumberPE = 0;
-	if(modelPE and isFluoActive) { variableShotNumberPE = 50; }
-
-	int variableShotNumberCS = 0;
-	if(modelCS) { variableShotNumberCS = 100 - variableShotNumberPE; }
-
-	// Loop on shot
-	while(precision > mPrecision)
-	{
-	  // photoElectric shots to get the mean fluorescence photon energy
-	  for(int iPE = 0; iPE<variableShotNumberPE; iPE++)
-	  {
-	    trialFluoEnergy = ProcessOneShot(modelPE,&secondaries,couple,&primary);
-	    shotNumberPE++;
-
-	    totalFluoPE += trialFluoEnergy;
-	    squaredFluoPE += (trialFluoEnergy * trialFluoEnergy);
-	  }
-
-	  // compton shots to get the mean fluorescence and scatter photon energy
-	  for(int iCS = 0; iCS<variableShotNumberCS; iCS++)
-	  {
-	    trialFluoEnergy = ProcessOneShot(modelCS,&secondaries,couple,&primary);
-	    shotNumberCS++;
-
-	    totalFluoCS += trialFluoEnergy;
-	    squaredFluoCS += (trialFluoEnergy * trialFluoEnergy);
-	    double trialScatterEnergy = particleChangeCS->GetProposedKineticEnergy();
-	    totalScatterCS += trialScatterEnergy;
-	    squaredScatterCS += (trialScatterEnergy * trialScatterEnergy);
-	  }
-
-	  // average fractions of the incident energy E that is transferred to kinetic energy of charged particles (for muen)
-	  if(shotNumberPE) {
-	    fPE = 1. - ((totalFluoPE / double(shotNumberPE)) / incidentEnergy);
-	    squaredSigmaPE = SquaredSigmaOnMean(squaredFluoPE,totalFluoPE,shotNumberPE) * crossSectionPE * crossSectionPE;
-	  }
-	  if(shotNumberCS) {
-	    fCS = 1. - (((totalScatterCS + totalFluoCS) / double(shotNumberCS)) / incidentEnergy);
-	    squaredSigmaCS = (SquaredSigmaOnMean(squaredFluoCS,totalFluoCS,shotNumberCS) + SquaredSigmaOnMean(squaredScatterCS,totalScatterCS,shotNumberCS)) * crossSectionCS * crossSectionCS;
-	  }
-
-	  // mu/rho and muen/rho calculation
-	  muen = fPE * crossSectionPE + fCS * crossSectionCS;
-
-	  // uncertainty calculation
-	  squaredSigmaMuen = (squaredSigmaPE + squaredSigmaCS) / (incidentEnergy * incidentEnergy);
-	  precision = sqrt(squaredSigmaMuen) / muen;
-
-	  if(modelPE and isFluoActive) {
-	    if(squaredSigmaPE > 0) { variableShotNumberPE = (int)floor(0.5 + 100. * sqrt(squaredSigmaPE / (squaredSigmaPE + squaredSigmaCS))); }
-	    else { variableShotNumberPE = 50.; }
-	  }
-	  if(modelCS) { variableShotNumberCS = 100 - variableShotNumberPE; }
-<<<<<<< HEAD
-
-// 	  if(index%100 == 0)
-// 	  {
-// 	    GateMessage("MuHandler",0,"sigPE = " << sqrt(squaredSigmaPE) << " sigCS = " << sqrt(squaredSigmaCS) << " sigMuen = " << sqrt(squaredSigmaMuen) << " uncertainty = " << tmp_uncertainty << G4endl);
-// 	    GateMessage("MuHandler",0,"   nPE = " << variableShotNumberPE << " nCS = " << variableShotNumberCS << " nPEtot = " << shotNumberPE << " nCStot = " << shotNumberCS << G4endl);
-// 	  }
-
-	  index += 100;
-	}
-
-
-
-=======
-	}
-	
-	mu = crossSectionPE + crossSectionCS + crossSectionRS;
-	
->>>>>>> 4d3f3291
-// 	GateMessage("MuHandler",0,"    csPE = " << crossSectionPE << "   csCo = " << crossSectionCS << " csRa = " << crossSectionRS << " cm2.g-1" << G4endl);
-// 	GateMessage("MuHandler",0,"  fluoPE = " << totalFluoPE    << " fluoCo = " << totalFluoCS    << " scCo = " << totalScatterCS << " MeV" << G4endl);
-// 	GateMessage("MuHandler",0,"     fPE = " << fPE            << "    fCo = " << fCS << G4endl);
-// 	GateMessage("MuHandler",0,"     cut = " << energyCutForGamma << "    iPE = " << shotNumberPE << " iCS = " << shotNumberCS << G4endl);
-// 	GateMessage("MuHandler",0," " << incidentEnergy << " MeV - muen = " << muen << " +/- " << sqrt(squaredSigmaMuen) << " (" << precision * 100. << " %)" << G4endl);
-// 	GateMessage("MuHandler",0,"   sigPE = " << sqrt(squaredSigmaPE) << "    sigCS = " << sqrt(squaredSigmaCS) << G4endl);
-// 	GateMessage("MuHandler",0," " << incidentEnergy << " " << mu << " " << muen << " " << sqrt(squaredSigmaMuen) << " " << precision << G4endl);
-// 	GateMessage("MuHandler",0,"   nPE = " << variableShotNumberPE << " nCS = " << variableShotNumberCS << " nPEtot = " << shotNumberPE << " nCStot = " << shotNumberCS << G4endl);
-
-	muStorage[e].mu = mu;
-	muStorage[e].muen = muen;
-      }
-
-      // Interpolation of mu,muen for energy bordering an atomic transition (see ConstructEnergyList(...))
-      MergeAtomicShell(&muStorage);
-      
-      // Fill mu,muen table for this material
-      GateMuTable *table = new GateMuTable(materialName, muStorage.size());
-      for(unsigned int e=0; e<muStorage.size(); e++) {
-	table->PutValue(e, log(muStorage[e].energy), log(muStorage[e].mu), log(muStorage[e].muen));
-      }
-      mMaterialTable.insert(std::pair<G4String, GateMuTable*>(materialName,table));      
-      
-//       GateMessage("MuHandler",0," -------------------------------------------------------- " << G4endl);
-//       GateMessage("MuHandler",0," " << G4endl);
-<<<<<<< HEAD
-
-      mMaterialTable.insert(std::pair<G4String, GateMuTable*>(materialName,table));
-=======
->>>>>>> 4d3f3291
-    }
-  }
+  return mMaterialTable[material->GetName()]->GetMu(energy);
 }
-//-----------------------------------------------------------------------------
-
-//-----------------------------------------------------------------------------
-double GateMaterialMuHandler::ProcessOneShot(G4VEmModel *model,std::vector<G4DynamicParticle*> *secondaries, const G4MaterialCutsCouple *couple, const G4DynamicParticle *primary)
-{
-  secondaries->clear();
-  model->SampleSecondaries(secondaries,couple,primary,0.,0.);
-  double energy = 0.;
-  for(unsigned s=0; s<secondaries->size(); s++) {
-    if((*secondaries)[s]->GetParticleDefinition()->GetParticleName() == "gamma") { energy += (*secondaries)[s]->GetKineticEnergy(); }
-  }
-
-  return energy;
-}
-//-----------------------------------------------------------------------------
-
-//-----------------------------------------------------------------------------
-double GateMaterialMuHandler::SquaredSigmaOnMean(double sumOfSquaredMeasurement, double sumOfMeasurement, double numberOfMeasurement)
-{
-  sumOfMeasurement = sumOfMeasurement / numberOfMeasurement;
-  return ((sumOfSquaredMeasurement / numberOfMeasurement) - (sumOfMeasurement * sumOfMeasurement)) / numberOfMeasurement;
-}
-//-----------------------------------------------------------------------------
-
-//-----------------------------------------------------------------------------
-void GateMaterialMuHandler::ConstructEnergyList(std::vector<MuStorageStruct> *muStorage, const G4Material *material)
-{
-  muStorage->clear();
-  double energyStep = exp( (log(mEnergyMax) - log(mEnergyMin)) / double(mEnergyNumber) );
-  double deltaEnergy = 50.0 * eV;
-  
-  // - basic list
-  muStorage->push_back(MuStorageStruct(mEnergyMin,0,0.));
-  for(int e = 0; e<mEnergyNumber; e++) { muStorage->push_back(MuStorageStruct((*muStorage)[e].energy*energyStep,0,0.)); }
-
-  // - add atomic shell energies
-  int elementNumber = material->GetNumberOfElements();
-  for(int i = 0; i < elementNumber; i++)
-  {
-    const G4Element *element = material->GetElement(i);
-    for(int j=0; j<material->GetElement(i)->GetNbOfAtomicShells(); j++)
-    {
-      double atomicShellEnergy = element->GetAtomicShell(j);
-      if(atomicShellEnergy > mAtomicShellEnergyMin && atomicShellEnergy > mEnergyMin)
-      {
-	muStorage->push_back(MuStorageStruct(atomicShellEnergy-deltaEnergy,-1,atomicShellEnergy)); // inf
-	muStorage->push_back(MuStorageStruct(atomicShellEnergy+deltaEnergy,+1,atomicShellEnergy)); // sup
-      }
-    }
-  }
-  std::sort(muStorage->begin(), muStorage->end());
-}
-//-----------------------------------------------------------------------------
-
-//-----------------------------------------------------------------------------
-void GateMaterialMuHandler::MergeAtomicShell(std::vector<MuStorageStruct> *muStorage)
-{
-  for(unsigned int e=0; e<muStorage->size(); e++)
-  {
-    int isAtomicShell = (*muStorage)[e].isAtomicShell;    
-    if(isAtomicShell != 0)
-    {
-      int neighbourIndex = e + isAtomicShell;
-      if((neighbourIndex > -1) and (neighbourIndex < muStorage->size()))
-      {
-	double mu = interpolation((*muStorage)[neighbourIndex].energy,
-				  (*muStorage)[e].energy,
-				  (*muStorage)[neighbourIndex].mu,
-				  (*muStorage)[e].mu,
-				  (*muStorage)[e].atomicShellEnergy);
-
-	double muen = interpolation((*muStorage)[neighbourIndex].energy,
-				    (*muStorage)[e].energy,
-				    (*muStorage)[neighbourIndex].muen,
-				    (*muStorage)[e].muen,
-				    (*muStorage)[e].atomicShellEnergy);
-
-	(*muStorage)[e].mu = mu;
-	(*muStorage)[e].muen = muen;
-      }
-      (*muStorage)[e].energy = (*muStorage)[e].atomicShellEnergy;
-    }
-    
-//     GateMessage("MuHandler",0," " << (*muStorage)[e].energy << " " << (*muStorage)[e].mu << " " << (*muStorage)[e].muen << G4endl);
-  }
-}
-//-----------------------------------------------------------------------------
 
 #endif