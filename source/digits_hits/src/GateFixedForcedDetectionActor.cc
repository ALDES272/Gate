--- conflicted
+++ resolved
@@ -253,7 +253,7 @@
   /* Read the response detector curve from an external file */
   if (!mGeneratePhotons && !mARF)
     {
-    mEnergyResponseDetector.ReadResponseDetectorFile(mResponseFilename);
+  mEnergyResponseDetector.ReadResponseDetectorFile(mResponseFilename);
     }
   /* Create list of energies */
   std::vector<double> energyList;
@@ -384,7 +384,7 @@
   mPrimaryProjector->GetProjectedValueAccumulation().SetNumberOfPrimaries(mNoisePrimary);
   if (!mGeneratePhotons && !mARF)
     {
-    mPrimaryProjector->GetProjectedValueAccumulation().SetResponseDetector(&mEnergyResponseDetector);
+  mPrimaryProjector->GetProjectedValueAccumulation().SetResponseDetector(&mEnergyResponseDetector);
     }
   mPrimaryProjector->GetProjectedValueAccumulation().SetEnergyResolvedParameters(mEnergyResolvedBinSize,
                                                                                  nPixOneSlice);
@@ -412,7 +412,7 @@
   mComptonProjector->GetProjectedValueAccumulation().SetInterpolationWeights(mComptonProjector->GetInterpolationWeightMultiplication().GetInterpolationWeights());
   if (!mGeneratePhotons && !mARF)
     {
-    mComptonProjector->GetProjectedValueAccumulation().SetResponseDetector(&mEnergyResponseDetector);
+  mComptonProjector->GetProjectedValueAccumulation().SetResponseDetector(&mEnergyResponseDetector);
     }
   mComptonProjector->GetProjectedValueAccumulation().CreateMaterialMuMap(mEMCalculator,
                                                                          1. * keV,
@@ -435,7 +435,6 @@
     mRayleighProjector->GetProjectedValueAccumulation().PreparePhotonsList(mRayleighProjector->GetNumberOfThreads());
     }
   mRayleighProjector->InPlaceOn();
-
   mRayleighProjector->SetInput(1, mGateVolumeImage);
   mRayleighProjector->SetGeometry(oneProjGeometry.GetPointer());
   mRayleighProjector->GetProjectedValueAccumulation().SetSolidAngleParameters(mProcessImage[RAYLEIGH],
@@ -542,7 +541,6 @@
 
 void GateFixedForcedDetectionActor::EndOfEventAction(const G4Event *e)
   {
-
   if (mIsSecondarySquaredImageEnabled || mIsSecondaryUncertaintyImageEnabled)
     {
     typedef itk::AddImageFilter<OutputImageType, OutputImageType, OutputImageType> AddImageFilterType;
@@ -625,118 +623,98 @@
 void GateFixedForcedDetectionActor::UserSteppingAction(const GateVVolume * v, const G4Step * step)
   {
   GateVActor::UserSteppingAction(v, step);
-<<<<<<< HEAD
   if (!mGeneratePhotons || step->GetTrack()->GetParentID() != 666)
-=======
-  if ((!mGeneratePhotons || step->GetTrack()->GetParentID() != 666))
->>>>>>> f38e91ff
-    {
-    /* Get interaction point from step
-     Retrieve :
-     - type of limiting process (Compton Rayleigh Fluorescence)
-     - coordinate of interaction, convert if needed into world coordinate system
-     - Get Energy
-     - -> generate adequate forward projections towards detector
-     */
-
-    /* We are only interested in EM processes. One should check post-step to know
-     what is going to happen, but pre-step is used afterward to get direction
-     and position. */
-    const G4VProcess *pr = step->GetPostStepPoint()->GetProcessDefinedStep();
-    const G4VEmProcess *process = dynamic_cast<const G4VEmProcess*>(pr);
-
-    if (!process)
-      {
-
-      /* See if we have to place it in BeginOfEvent */
+    {
+  /* Get interaction point from step
+   Retrieve :
+   - type of limiting process (Compton Rayleigh Fluorescence)
+   - coordinate of interaction, convert if needed into world coordinate system
+   - Get Energy
+   - -> generate adequate forward projections towards detector
+   */
+
+  /* We are only interested in EM processes. One should check post-step to know
+   what is going to happen, but pre-step is used afterward to get direction
+   and position. */
+  const G4VProcess *pr = step->GetPostStepPoint()->GetProcessDefinedStep();
+  const G4VEmProcess *process = dynamic_cast<const G4VEmProcess*>(pr);
+  if (!process)
+    {
+    /* See if we have to place it in BeginOfEvent */
       if (mSourceType == "isotropic"
           && step->GetTrack()->GetCurrentStepNumber() == 1
           && step->GetTrack()->GetDefinition()->GetParticleName() == "gamma")
-        {
-
-        ForceDetectionOfInteraction(GateRunManager::GetRunManager()->GetCurrentEvent()->GetEventID(),
-                                    G4String("IsotropicPrimary"),
-                                    step->GetPreStepPoint()->GetPosition(),
-                                    step->GetPreStepPoint()->GetMomentumDirection(),
-                                    step->GetPreStepPoint()->GetKineticEnergy(),
-                                    step->GetPreStepPoint()->GetWeight(),
-<<<<<<< HEAD
+      {
+      ForceDetectionOfInteraction(GateRunManager::GetRunManager()->GetCurrentEvent()->GetEventID(),
+                                  G4String("IsotropicPrimary"),
+                                  step->GetPreStepPoint()->GetPosition(),
+                                  step->GetPreStepPoint()->GetMomentumDirection(),
+                                  step->GetPreStepPoint()->GetKineticEnergy(),
+                                  step->GetPreStepPoint()->GetWeight(),
                                   0);
-=======
-                                    0,
-                                    step->GetPreStepPoint()->GetTotalEnergy());
->>>>>>> f38e91ff
-        mNumberOfProcessedPrimaries++;
-        /* TODO Kill photons going outside of phantom */
+      mNumberOfProcessedPrimaries++;
+      /* TODO Kill photons going outside of phantom */
         if (mGeneratePhotons)
           {
           step->GetPostStepPoint()->SetWeight(0);
           }
-        /* For now, put weight=0 but see if other method is more appropriate and check secondaries */
-        }
-      return;
-      }
-
-    /* FIXME: do we prefer this solution or computing the scattering function for the material? */
-    const G4MaterialCutsCouple *couple = step->GetPreStepPoint()->GetMaterialCutsCouple();
-    const G4ParticleDefinition *particle = step->GetTrack()->GetParticleDefinition();
+      /* For now, put weight=0 but see if other method is more appropriate and check secondaries */
+      }
+    return;
+    }
+
+  /* FIXME: do we prefer this solution or computing the scattering function for the material? */
+  const G4MaterialCutsCouple *couple = step->GetPreStepPoint()->GetMaterialCutsCouple();
+  const G4ParticleDefinition *particle = step->GetTrack()->GetParticleDefinition();
 #if G4VERSION_MAJOR<10 && G4VERSION_MINOR==5
-    G4VEmModel* model = const_cast<G4VEmProcess*>(process)->Model();
+  G4VEmModel* model = const_cast<G4VEmProcess*>(process)->Model();
 #else
-    G4VEmModel* model = const_cast<G4VEmProcess*>(process)->EmModel();
+  G4VEmModel* model = const_cast<G4VEmProcess*>(process)->EmModel();
 #endif
-    const G4Element* elm = model->SelectRandomAtom(couple,
-                                                   particle,
-                                                   step->GetPreStepPoint()->GetKineticEnergy());
-    if (process->GetProcessName() == G4String("PhotoElectric")
-        || process->GetProcessName() == G4String("phot"))
-      {
-      /* List of secondary particles */
-      const G4TrackVector * list = step->GetSecondary();
-      for (unsigned int i = 0; i < (*list).size(); i++)
-        {
-        G4String nameSecondary = (*list)[i]->GetDefinition()->GetParticleName();
-        /* Check if photon has been emitted */
-        if (nameSecondary == G4String("gamma"))
-          {
-
-          ForceDetectionOfInteraction(GateRunManager::GetRunManager()->GetCurrentEvent()->GetEventID(),
-                                      process->GetProcessName(),
-                                      step->GetPostStepPoint()->GetPosition(),
-                                      (*list)[i]->GetMomentumDirection(),
-                                      (*list)[i]->GetKineticEnergy(),
-                                      (*list)[i]->GetWeight(),
-<<<<<<< HEAD
+  const G4Element* elm = model->SelectRandomAtom(couple,
+                                                 particle,
+                                                 step->GetPreStepPoint()->GetKineticEnergy());
+
+  if (process->GetProcessName() == G4String("PhotoElectric")
+      || process->GetProcessName() == G4String("phot"))
+    {
+    /* List of secondary particles */
+    const G4TrackVector * list = step->GetSecondary();
+    for (unsigned int i = 0; i < (*list).size(); i++)
+      {
+      G4String nameSecondary = (*list)[i]->GetDefinition()->GetParticleName();
+      /* Check if photon has been emitted */
+      if (nameSecondary == G4String("gamma"))
+        {
+
+        ForceDetectionOfInteraction(GateRunManager::GetRunManager()->GetCurrentEvent()->GetEventID(),
+                                    process->GetProcessName(),
+                                    step->GetPostStepPoint()->GetPosition(),
+                                    (*list)[i]->GetMomentumDirection(),
+                                    (*list)[i]->GetKineticEnergy(),
+                                    (*list)[i]->GetWeight(),
                                       elm->GetZ());
-=======
-                                      elm->GetZ(),
-                                      step->GetPostStepPoint()->GetTotalEnergy());
->>>>>>> f38e91ff
           if (mGeneratePhotons)
             {
             step->GetPostStepPoint()->SetWeight(0);
             }
-          }
         }
       }
-    else
-      {
-      ForceDetectionOfInteraction(GateRunManager::GetRunManager()->GetCurrentEvent()->GetEventID(),
-                                  process->GetProcessName(),
-                                  step->GetPostStepPoint()->GetPosition(),
-                                  step->GetPreStepPoint()->GetMomentumDirection(),
-                                  step->GetPreStepPoint()->GetKineticEnergy(),
-                                  step->GetPostStepPoint()->GetWeight(),
-<<<<<<< HEAD
+    }
+  else
+    {
+    ForceDetectionOfInteraction(GateRunManager::GetRunManager()->GetCurrentEvent()->GetEventID(),
+                                process->GetProcessName(),
+                                step->GetPostStepPoint()->GetPosition(),
+                                step->GetPreStepPoint()->GetMomentumDirection(),
+                                step->GetPreStepPoint()->GetKineticEnergy(),
+                                step->GetPostStepPoint()->GetWeight(),
                                 elm->GetZ());
-=======
-                                  elm->GetZ(),
-                                  step->GetPostStepPoint()->GetTotalEnergy());
->>>>>>> f38e91ff
       if (mGeneratePhotons)
         {
         step->GetPostStepPoint()->SetWeight(0);
-        }
+    }
+
       }
     }
   }
@@ -748,8 +726,7 @@
                                                                 G4ThreeVector interactionDirection,
                                                                 double energy,
                                                                 double weight,
-                                                                int Z,
-                                                                const double & totalEnergy)
+                                                                int Z)
   {
   /* In case a root file is created, copy values to branched variables */
   mInteractionPosition = interactionPosition;
@@ -766,6 +743,7 @@
     }
   else
     {
+
     mInteractionOrder++;
     switch (mMapProcessNameWithType[processName])
       {
@@ -777,12 +755,8 @@
         mNumberOfProcessedSecondaries++;
         mNumberOfProcessedCompton++;
         this->ForceDetectionOfInteraction<COMPTON>(mComptonProjector.GetPointer(),
-<<<<<<< HEAD
                                                    mProcessImage[COMPTON]);
-=======
-                                                   mProcessImage[COMPTON],
-                                                   totalEnergy);
->>>>>>> f38e91ff
+
         break;
 
       case RAYLEIGH:
@@ -816,6 +790,7 @@
 
       case ISOTROPICPRIMARY:
         mInteractionWeight = mEnergyResponseDetector(mInteractionEnergy) * mInteractionWeight;
+
         if (mARF || mGeneratePhotons)
           {
           mInteractionWeight = 1;
@@ -848,7 +823,6 @@
         {
         position[i] = photonList[thread][photonId].position[i]
                       + mGateToITKImageFilter->GetOrigin()[i];
-
         }
       G4DynamicParticle * newPhoton = new G4DynamicParticle(G4Gamma::Gamma(),
                                                             photonList[thread][photonId].direction,
@@ -857,11 +831,9 @@
       newTrack->SetParentID(666);
       newTrack->SetWeight(photonList[thread][photonId].weight);
       sm->PushOneTrack(newTrack);
-
-      }
-    }
-  }
-
+      }
+    }
+  }
 void GateFixedForcedDetectionActor::ConnectARF(const unsigned int & numberOfThreads,
                                                const std::vector<std::vector<newPhoton> > & photonList,
                                                unsigned int newHead)
@@ -882,7 +854,6 @@
         {
         arfSD->ComputeProjectionSet(position,
                                     m_WorldToDetector.TransformAxis(photonList[thread][photonId].direction),
-                                    photonList[thread][photonId].energy,
                                     photonList[thread][photonId].weight,
                                     true,
                                     newHead + 1);
@@ -891,7 +862,6 @@
         {
         arfSD->ComputeProjectionSet(position,
                                     m_WorldToDetector.TransformAxis(photonList[thread][photonId].direction),
-                                    photonList[thread][photonId].energy,
                                     photonList[thread][photonId].weight,
                                     false,
                                     newHead + 1);
@@ -918,6 +888,7 @@
     mInteractionITKPosition[i] = interactionPositionInCT[i];
     direction[i] = interactionDirectionInCT[i];
     }
+
   /* Create interaction geometry */
   GeometryType::Pointer oneProjGeometry = GeometryType::New();
   oneProjGeometry->AddReg23Projection(mInteractionITKPosition,
@@ -935,17 +906,11 @@
   TRY_AND_EXIT_ON_ITK_EXCEPTION(projector->Update());
   mProcessTimeProbe[VProcess].Stop();
   mInteractionTotalContribution = projector->GetProjectedValueAccumulation().GetIntegralOverDetectorAndReset();
-  if (mGeneratePhotons)
-    {
-    GeneratePhotons(projector->GetNumberOfThreads(),
-<<<<<<< HEAD
+    if (mGeneratePhotons)
+      {
+      GeneratePhotons(projector->GetNumberOfThreads(),
                       projector->GetProjectedValueAccumulation().GetPhotonList());
-=======
-                    projector->GetProjectedValueAccumulation().GetPhotonList(),
-                    energy);
->>>>>>> f38e91ff
-    }
-
+      }
   if (mARF)
     {
     ConnectARF(projector->GetNumberOfThreads(),
@@ -953,6 +918,7 @@
                VProcess);
 
     }
+
   /* Scatter order */
   if (mPerOrderImagesBaseName != "")
     {
@@ -976,6 +942,7 @@
       GateFixedForcedDetectionFunctor::Chetty<InputImageType::PixelType> > ChettyType;
 
   GateVActor::SaveData();
+
   std::cout << "  Number of primaries " << mNumberOfProcessedPrimaries << std::endl;
   std::cout << "  Number of Compton " << mNumberOfProcessedCompton << std::endl;
   std::cout << "  Number of Rayleigh " << mNumberOfProcessedRayleigh << std::endl;
@@ -1103,6 +1070,20 @@
         }
       }
     }
+  std::cout
+  << "mNumberOfEventsInRun "
+  << mNumberOfEventsInRun
+  << " Primaries "
+  << mNumberOfProcessedPrimaries
+  << " Secondaries "
+  << mNumberOfProcessedSecondaries
+  << " Compton "
+  << mNumberOfProcessedCompton
+  << " Rayleigh "
+  << mNumberOfProcessedRayleigh
+  << " PE "
+  << mNumberOfProcessedPE
+  << std::endl;
   if ((mSecondaryFilename != ""
        || mIsSecondarySquaredImageEnabled
        || mIsSecondaryUncertaintyImageEnabled
