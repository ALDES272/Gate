/*----------------------
   Copyright (C): OpenGATE Collaboration

This software is distributed under the terms
of the GNU Lesser General  Public Licence (LGPL)
See GATE/LICENSE.txt for further details
----------------------*/


#include "Randomize.hh"

#include "GateCoincidenceSorter.hh"

#include "G4UnitsTable.hh"

#include "GateVolumeID.hh"
#include "GateObjectStore.hh"


#include "GateCoincidenceSorterMessenger.hh"

#include "GateTools.hh"
#include "GateDigitizer.hh"
#include "GateVSystem.hh"
#include "GateCoincidenceDigiMaker.hh"

//#include <map>

//------------------------------------------------------------------------------------------------------
G4int GateCoincidenceSorter::gm_coincSectNum=0;
// Constructs a new coincidence sorter, attached to a GateDigitizer and to a system
GateCoincidenceSorter::GateCoincidenceSorter(GateDigitizer* itsDigitizer,
      	      	      	      	      	     const G4String& itsOutputName,
      	      	      	      	      	     G4double itsWindow,
      	      	      	      	      	     const G4String& itsInputName)
  : GateClockDependent(itsDigitizer->GetObjectName()+"/"+itsOutputName),
    m_digitizer(itsDigitizer),
    m_system(0),
    m_outputName(itsOutputName),
    m_inputName(itsInputName),
    m_coincidenceWindow(itsWindow),
    m_coincidenceWindowJitter(0.),
    m_offset(0.),
    m_offsetJitter(0.),
    m_minSectorDifference(2),
    m_multiplesPolicy(kKeepIfAllAreGoods),
    m_allPulseOpenCoincGate(false),
    m_depth(1),
    m_presortBufferSize(256),
    m_presortWarning(false)
{

  // Create the messenger
  m_messenger = new GateCoincidenceSorterMessenger(this);

  itsDigitizer->InsertDigiMakerModule( new GateCoincidenceDigiMaker(itsDigitizer, itsOutputName,true) );
}
//------------------------------------------------------------------------------------------------------


//------------------------------------------------------------------------------------------------------
// Destructor
GateCoincidenceSorter::~GateCoincidenceSorter()
{
  while(m_presortBuffer.size() > 0)
  {
    delete m_presortBuffer.back();
    m_presortBuffer.pop_back();
  }

  while(m_coincidencePulses.size() > 0)
  {
    delete m_coincidencePulses.back();
    m_coincidencePulses.pop_back();
  }

  delete m_messenger;
}
//------------------------------------------------------------------------------------------------------


//------------------------------------------------------------------------------------------------------
// Overload of the virtual method declared by the base class GateVCoincidenceSorter
// print-out the attributes specific of the sorter
void GateCoincidenceSorter::Describe(size_t indent)
{
  GateClockDependent::Describe(indent);
  G4cout << GateTools::Indent(indent) << "Coincidence window:  " << G4BestUnit(m_coincidenceWindow,"Time") << Gateendl;
  G4cout << GateTools::Indent(indent) << "Coincidence window jitter: " << G4BestUnit(m_coincidenceWindowJitter,"Time") << Gateendl;
  G4cout << GateTools::Indent(indent) << "Coincidence offset:  " << G4BestUnit(m_offset,"Time") << Gateendl;
  G4cout << GateTools::Indent(indent) << "Coincidence offset jitter: " << G4BestUnit(m_offsetJitter,"Time") << Gateendl;
  G4cout << GateTools::Indent(indent) << "Min sector diff.:    " << m_minSectorDifference << Gateendl;
  G4cout << GateTools::Indent(indent) << "Presort buffer size: " << m_presortBufferSize << Gateendl;
  G4cout << GateTools::Indent(indent) << "Input:              '" << m_inputName << "'" << Gateendl;
  G4cout << GateTools::Indent(indent) << "Output:             '" << m_outputName << "'" << Gateendl;
}
//------------------------------------------------------------------------------------------------------


//------------------------------------------------------------------------------------------------------
void GateCoincidenceSorter::SetMultiplesPolicy(const G4String& policy)
{
    if (policy=="takeWinnerOfGoods")
    	m_multiplesPolicy=kTakeWinnerOfGoods;
    else if (policy=="takeWinnerIfIsGood")
    	m_multiplesPolicy=kTakeWinnerIfIsGood;
    else if (policy=="takeWinnerIfAllAreGoods")
    	m_multiplesPolicy=kTakeWinnerIfAllAreGoods;
    else if (policy=="killAll")
    	m_multiplesPolicy=kKillAll;
    else if (policy=="takeAllGoods")
    	m_multiplesPolicy=kTakeAllGoods;
    else if (policy=="killAllIfMultipleGoods")
    	m_multiplesPolicy=kKillAllIfMultipleGoods;
    else if (policy=="keepIfAnyIsGood")
    	m_multiplesPolicy=kKeepIfAnyIsGood;
    else if (policy=="keepIfOnlyOneGood")
    	m_multiplesPolicy=kKeepIfOnlyOneGood;
    else if (policy=="keepAll")
    	m_multiplesPolicy=kKeepAll;
    else {
    	if (policy!="keepIfAllAreGoods")
    	    G4cout<<"WARNING : policy not recognized, using default : keepMultiplesIfAllAreGoods\n";
  	m_multiplesPolicy=kKeepIfAllAreGoods;
    }
}
//------------------------------------------------------------------------------------------------------


void GateCoincidenceSorter::ProcessSinglePulseList(GatePulseList* inp)
{
  GatePulse* pulse;
  std::list<GatePulse*>::iterator buf_iter;                // presort buffer iterator
  std::deque<GateCoincidencePulse*>::iterator coince_iter; // coincidence list iterator

  G4bool inCoincidence;

  GateCoincidencePulse* coincidence;
  G4double window, offset;

  GatePulseIterator gpl_iter;      // input pulse list iterator

  if (!IsEnabled())
    return;

  GatePulseList* inputPulseList = inp ? inp : m_digitizer->FindPulseList( m_inputName );

  if (!inputPulseList)
    return ;

  // put input pulses in sorted input buffer
  for(gpl_iter = inputPulseList->begin();gpl_iter != inputPulseList->end();gpl_iter++)
  {
    // make a copy of the pulse
    pulse = new GatePulse(**gpl_iter);

    if(m_presortBuffer.empty())
      m_presortBuffer.push_back(pulse);
    else if(pulse->GetTime() < m_presortBuffer.back()->GetTime())    // check that even isn't earlier than the earliest event in the buffer
    {
      if(!m_presortWarning)
        GateWarning("Event is earlier than earliest event in coincidence presort buffer. Consider using a larger buffer.");
      m_presortWarning = true;
      m_presortBuffer.push_back(pulse); // this will probably not cause a problem, but coincidences may be missed
    }
    else // put the event into the presort buffer in the right place
    {
      buf_iter = m_presortBuffer.begin();
      while(pulse->GetTime() < (*buf_iter)->GetTime())
        buf_iter++;
      m_presortBuffer.insert(buf_iter, pulse);
    }

  }

  //  once buffer reaches the specified size look for coincidences
  for(G4int i = m_presortBuffer.size();i > m_presortBufferSize;i--)
  {
    pulse = m_presortBuffer.back();
    m_presortBuffer.pop_back();

    // process completed coincidence pulse window at front of list
    while(!m_coincidencePulses.empty() && m_coincidencePulses.front()->IsAfterWindow(pulse))
    {
      coincidence = m_coincidencePulses.front();
      m_coincidencePulses.pop_front();
<<<<<<< HEAD

      ProcessCompletedCoincidenceWindow(coincidence);
    }

    // add event to coincidences
    inCoincidence = false;
    coince_iter = m_coincidencePulses.begin();
    while( coince_iter != m_coincidencePulses.end() && (*coince_iter)->IsInCoincidence(pulse) )
    {
      inCoincidence = true;
      (*coince_iter)->push_back(new GatePulse(pulse)); // add a copy so we can delete safely
      coince_iter++;
    }

    // if not after or in the windows, it must be before the rest of coincidence windows
    // so there's no need to check the rest of the coincidence list

    // update coincidence pulse list
    if(m_allPulseOpenCoincGate || !inCoincidence)
    {
      if(m_coincidenceWindowJitter > 0.0)
        window = G4RandGauss::shoot(m_coincidenceWindow,m_coincidenceWindowJitter);
      else
        window = m_coincidenceWindow;

      if(m_offsetJitter > 0.0)
        offset = G4RandGauss::shoot(m_offset,m_offsetJitter);
      else
        offset = m_offset;

      coincidence = new GateCoincidencePulse(m_outputName,pulse,window,offset);
      m_coincidencePulses.push_back(coincidence);
    }
    else
      delete pulse; // pulses that don't open a coincidence window can be discarded
  }

}

// look for valid coincidences
void GateCoincidenceSorter::ProcessCompletedCoincidenceWindow(GateCoincidencePulse *coincidence)
{
  G4int i, j, nPulses;
  G4int nGoods, maxGoods;
  G4double E, maxE;
  G4int winner_i=0;
  G4int winner_j=1;

  nPulses = coincidence->size();

  if (nPulses<2)
  {
    delete coincidence;
    return;
  }
  else if (nPulses==2)
  {
    // check if good good
    if(IsForbiddenCoincidence(coincidence->at(0),coincidence->at(1)) )
      delete coincidence;
    else
      m_digitizer->StoreCoincidencePulse(coincidence);
    return;
  }
  else // nPulses>2 multiples
  {
    if(m_multiplesPolicy==kKillAll)
    {
      delete coincidence;
      return;
    }


    if(m_multiplesPolicy==kTakeAllGoods)
    {
      for(i=0; i<(m_allPulseOpenCoincGate?1:(nPulses-1)); i++) // iterate over all pairs (single window) or just pairs with initial event (multi-window)
        for(j=i+1; j<nPulses; j++)
          if(!IsForbiddenCoincidence(coincidence->at(i),coincidence->at(j)) )
            m_digitizer->StoreCoincidencePulse(CreateSubPulse(coincidence, i, j));
      delete coincidence; // valid pulses extracted so we can delete
      return;
    }

    // count the goods (iterate over all pairs because we're considering the multi as a unit, not breaking it up into pairs)
    nGoods = 0;
    for(i=0; i<(nPulses-1); i++)
      for(j=i+1; j<nPulses; j++)
        if(!IsForbiddenCoincidence(coincidence->at(i),coincidence->at(j)))
          nGoods++;

    if( nGoods == 0 )  // all of the remaining options expect at least one good
    {
      delete coincidence;
      return;
    }

    // all the Keep* policies pass on a multi-coincidence rather than breaking into pairs
    if( ( (m_multiplesPolicy==kKeepIfAnyIsGood) /*&& (nGoods>0)*/          ) || // if nGoods = 0, we don't get here
        ( (m_multiplesPolicy==kKeepIfOnlyOneGood) && (nGoods==1)           ) ||
        ( (m_multiplesPolicy==kKeepIfAllAreGoods) && (nGoods==(nPulses*(nPulses-1)/2)) ) )
    {
      m_digitizer->StoreCoincidencePulse(coincidence);
      return; // don't delete the coincidence
    }
    if((m_multiplesPolicy==kKeepIfAnyIsGood)   ||
       (m_multiplesPolicy==kKeepIfOnlyOneGood) ||
       (m_multiplesPolicy==kKeepIfAllAreGoods) )
    {
      delete coincidence;
      return;
    }

    // find winner and count the goods
    maxE = 0.0;
    nGoods = 0;
    for(i=0; i<(m_allPulseOpenCoincGate?1:(nPulses-1)); i++)
      for(j=i+1; j<nPulses; j++)
      {
        // this time we might only be counting goods on the subset involving the first event
        if(!IsForbiddenCoincidence(coincidence->at(i),coincidence->at(j)))
          nGoods++;

        E = coincidence->at(i)->GetEnergy() + coincidence->at(j)->GetEnergy();
        if(E>maxE)
        {
          maxE = E;
          winner_i = i;
          winner_j = j;
        }
      }

    if(nGoods==0) // check again, we may have reduced the subset.
=======

      ProcessCompletedCoincidenceWindow(coincidence);
    }

    // add event to coincidences
    inCoincidence = false;
    coince_iter = m_coincidencePulses.begin();
    while( coince_iter != m_coincidencePulses.end() && (*coince_iter)->IsInCoincidence(pulse) )
    {
      inCoincidence = true;
      (*coince_iter)->push_back(new GatePulse(pulse)); // add a copy so we can delete safely
      coince_iter++;
    }

    // if not after or in the windows, it must be before the rest of coincidence windows
    // so there's no need to check the rest of the coincidence list

    // update coincidence pulse list
    if(m_allPulseOpenCoincGate || !inCoincidence)
    {
      if(m_coincidenceWindowJitter > 0.0)
        window = G4RandGauss::shoot(m_coincidenceWindow,m_coincidenceWindowJitter);
      else
        window = m_coincidenceWindow;

      if(m_offsetJitter > 0.0)
        offset = G4RandGauss::shoot(m_offset,m_offsetJitter);
      else
        offset = m_offset;

      coincidence = new GateCoincidencePulse(m_outputName,pulse,window,offset);
      m_coincidencePulses.push_back(coincidence);
    }
    else
      delete pulse; // pulses that don't open a coincidence window can be discarded
  }

}

// look for valid coincidences
void GateCoincidenceSorter::ProcessCompletedCoincidenceWindow(GateCoincidencePulse *coincidence)
{
  G4int i, j, nPulses;
  G4int nGoods, maxGoods;
  G4double E, maxE;
  G4int winner_i=0;
  G4int winner_j=1;

  G4bool PairWithFirstPulseOnly;

  nPulses = coincidence->size();

  if (nPulses<2)
  {
    delete coincidence;
    return;
  }
  else if (nPulses==2)
  {
    // check if good
    if(IsForbiddenCoincidence(coincidence->at(0),coincidence->at(1)) )
      delete coincidence;
    else
      m_digitizer->StoreCoincidencePulse(coincidence);
    return;
  }
  else // nPulses>2 multiples
  {
    if(m_multiplesPolicy==kKillAll)
>>>>>>> d9f93d78
    {
      delete coincidence;
      return;
    }
<<<<<<< HEAD

    if(m_multiplesPolicy==kTakeWinnerIfIsGood)
    {
      if(!IsForbiddenCoincidence(coincidence->at(winner_i),coincidence->at(winner_j)) )
        m_digitizer->StoreCoincidencePulse(CreateSubPulse(coincidence, winner_i, winner_j));
=======

    // if dealing with a delayed window or if other pulses open coincidence windows,
    // we only want to pair with the first pulse to avoid invalid pairs, or double counting
    PairWithFirstPulseOnly = m_allPulseOpenCoincGate | coincidence->IsDelayed();

    if(m_multiplesPolicy==kTakeAllGoods)
    {
      for(i=0; i<(PairWithFirstPulseOnly?1:(nPulses-1)); i++) // iterate over all pairs (single window) or just pairs with initial event (multi-window)
        for(j=i+1; j<nPulses; j++)
          if(!IsForbiddenCoincidence(coincidence->at(i),coincidence->at(j)) )
            m_digitizer->StoreCoincidencePulse(CreateSubPulse(coincidence, i, j));
      delete coincidence; // valid pulses extracted so we can delete
      return;
    }

    // count the goods (iterate over all pairs because we're considering the multi as a unit, not breaking it up into pairs)
    nGoods = 0;
    for(i=0; i<(coincidence->IsDelayed()?1:(nPulses-1)); i++)
      for(j=i+1; j<nPulses; j++)
        if(!IsForbiddenCoincidence(coincidence->at(i),coincidence->at(j)))
          nGoods++;

    if( nGoods == 0 )  // all of the remaining options expect at least one good
    {
>>>>>>> d9f93d78
      delete coincidence;
      return;
    }

<<<<<<< HEAD
    if(m_multiplesPolicy==kKillAllIfMultipleGoods)
    {
      if(nGoods>1)
      {
        delete coincidence;
        return;
      } // else find and return the one good event
      else // nGoods==1
      {
        for(i=0; i<(nPulses-1); i++)
          for(j=i+1; j<nPulses; j++)
            if(!IsForbiddenCoincidence(coincidence->at(i),coincidence->at(j)))
              m_digitizer->StoreCoincidencePulse(CreateSubPulse(coincidence, i, j));
        delete coincidence;
        return;
      }
    }

    maxGoods = m_allPulseOpenCoincGate?(nPulses-1):(nPulses*(nPulses-1)/2);
    if(m_multiplesPolicy==kTakeWinnerIfAllAreGoods)
    {
      if(nGoods==maxGoods)
      {
        m_digitizer->StoreCoincidencePulse(CreateSubPulse(coincidence, winner_i, winner_j));
        delete coincidence;
        return;
      }
      else
      {
        delete coincidence;
        return;

      }
    }

    if(m_multiplesPolicy==kTakeWinnerOfGoods)
    {
      // find winner
      maxE = 0.0;
      for(i=0; i<(m_allPulseOpenCoincGate?1:(nPulses-1)); i++)
        for(j=i+1; j<nPulses; j++)
        {
          if(!IsForbiddenCoincidence(coincidence->at(i),coincidence->at(j)))
          {
            E = coincidence->at(i)->GetEnergy() + coincidence->at(j)->GetEnergy();
            if(E>maxE)
            {
              maxE = E;
              winner_i = i;
              winner_j = j;
            }
          }
        }
      m_digitizer->StoreCoincidencePulse(CreateSubPulse(coincidence, winner_i, winner_j));
      delete coincidence; // valid pulses extracted so we can delete
      return;
    }
  }

  delete coincidence;
  return;

}

GateCoincidencePulse* GateCoincidenceSorter::CreateSubPulse(GateCoincidencePulse* coincidence, G4int i, G4int j)
{
  GatePulse* pulse1 = new GatePulse(coincidence->at(i));
  GatePulse* pulse2 = new GatePulse(coincidence->at(j));
  G4double offset = coincidence->GetStartTime() - pulse1->GetTime();
  GateCoincidencePulse *newCoincPulse = new GateCoincidencePulse(m_outputName,pulse1,m_coincidenceWindow,offset);
  newCoincPulse->push_back(pulse2);
  return newCoincPulse;
}
=======
    // all the Keep* policies pass on a multi-coincidence rather than breaking into pairs
    if( ( (m_multiplesPolicy==kKeepIfAnyIsGood) /*&& (nGoods>0)*/          ) || // if nGoods = 0, we don't get here
        ( (m_multiplesPolicy==kKeepIfOnlyOneGood) && (nGoods==1)           ) ||
        ( (m_multiplesPolicy==kKeepIfAllAreGoods) && (nGoods==(nPulses*(nPulses-1)/2)) ) )
    {
      m_digitizer->StoreCoincidencePulse(coincidence);
      return; // don't delete the coincidence
    }
    if((m_multiplesPolicy==kKeepIfAnyIsGood)   ||
       (m_multiplesPolicy==kKeepIfOnlyOneGood) ||
       (m_multiplesPolicy==kKeepIfAllAreGoods) )
    {
      delete coincidence;
      return;
    }

    // find winner and count the goods
    maxE = 0.0;
    nGoods = 0;
    for(i=0; i<(PairWithFirstPulseOnly?1:(nPulses-1)); i++)
      for(j=i+1; j<nPulses; j++)
      {
        // this time we might only be counting goods on the subset involving the first event
        if(!IsForbiddenCoincidence(coincidence->at(i),coincidence->at(j)))
          nGoods++;

        E = coincidence->at(i)->GetEnergy() + coincidence->at(j)->GetEnergy();
        if(E>maxE)
        {
          maxE = E;
          winner_i = i;
          winner_j = j;
        }
      }

    if(nGoods==0) // check again, we may have reduced the subset.
    {
      delete coincidence;
      return;
    }

    if(m_multiplesPolicy==kTakeWinnerIfIsGood)
    {
      if(!IsForbiddenCoincidence(coincidence->at(winner_i),coincidence->at(winner_j)) )
        m_digitizer->StoreCoincidencePulse(CreateSubPulse(coincidence, winner_i, winner_j));
      delete coincidence;
      return;
    }

    if(m_multiplesPolicy==kKillAllIfMultipleGoods)
    {
      if(nGoods>1)
      {
        delete coincidence;
        return;
      } // else find and return the one good event
      else // nGoods==1
      {
        for(i=0; i<(coincidence->IsDelayed()?1:(nPulses-1)); i++)
          for(j=i+1; j<nPulses; j++)
            if(!IsForbiddenCoincidence(coincidence->at(i),coincidence->at(j)))
              m_digitizer->StoreCoincidencePulse(CreateSubPulse(coincidence, i, j));
        delete coincidence;
        return;
      }
    }

    maxGoods = PairWithFirstPulseOnly?(nPulses-1):(nPulses*(nPulses-1)/2);
    if(m_multiplesPolicy==kTakeWinnerIfAllAreGoods)
    {
      if(nGoods==maxGoods)
      {
        m_digitizer->StoreCoincidencePulse(CreateSubPulse(coincidence, winner_i, winner_j));
        delete coincidence;
        return;
      }
      else
      {
        delete coincidence;
        return;
      }
    }

    if(m_multiplesPolicy==kTakeWinnerOfGoods)
    {
      // find winner
      maxE = 0.0;
      for(i=0; i<(PairWithFirstPulseOnly?1:(nPulses-1)); i++)
        for(j=i+1; j<nPulses; j++)
        {
          if(!IsForbiddenCoincidence(coincidence->at(i),coincidence->at(j)))
          {
            E = coincidence->at(i)->GetEnergy() + coincidence->at(j)->GetEnergy();
            if(E>maxE)
            {
              maxE = E;
              winner_i = i;
              winner_j = j;
            }
          }
        }
      m_digitizer->StoreCoincidencePulse(CreateSubPulse(coincidence, winner_i, winner_j));
      delete coincidence; // valid pulses extracted so we can delete
      return;
    }
  }

  delete coincidence;
  return;

}

GateCoincidencePulse* GateCoincidenceSorter::CreateSubPulse(GateCoincidencePulse* coincidence, G4int i, G4int j)
{
  GatePulse* pulse1 = new GatePulse(coincidence->at(i));
  GatePulse* pulse2 = new GatePulse(coincidence->at(j));
  G4double offset = coincidence->GetStartTime() - pulse1->GetTime();
  GateCoincidencePulse *newCoincPulse = new GateCoincidencePulse(m_outputName,pulse1,m_coincidenceWindow,offset);
  newCoincPulse->push_back(pulse2);
  return newCoincPulse;
}
>>>>>>> d9f93d78

//------------------------------------------------------------------------------------------------------
G4int GateCoincidenceSorter::ComputeSectorID(const GatePulse& pulse)
{
    if (m_depth>=(G4int)pulse.GetOutputVolumeID().size()) {
    	G4cerr<<"[GateCoincidenceSorter::ComputeSectorID]: Required depth's too deep, setting it to 1\n";
	m_depth=1;
    }
    static std::vector<G4int> gkSectorMultiplier;
    static std::vector<G4int> gkSectorNumber;
    if (gkSectorMultiplier.empty()){
    	// this code is done just one time for performance improving
	// one suppose that the system hierarchy is linear until the desired depth
    	GateSystemComponent* comp = m_system->GetBaseComponent();
	G4int depth=0;
	while (comp){
	    gkSectorNumber.push_back(comp->GetAngularRepeatNumber());
	    if ( (depth<m_depth) && ( comp->GetChildNumber() == 1)   ){
	    	comp = comp->GetChildComponent(0);
		depth++;
	    }
	    else
	    	comp=0;
	}
	gkSectorMultiplier.resize(gkSectorNumber.size());
	gkSectorMultiplier[gkSectorNumber.size()-1] = 1;
	for (G4int i=(G4int)gkSectorNumber.size()-2;i>=0;--i){
	    gkSectorMultiplier[i] = gkSectorMultiplier[i+1] * gkSectorNumber[i+1];
	}
	gm_coincSectNum = gkSectorMultiplier[0];
    }
    G4int ans=0;
    for (G4int i=0;i<=m_depth;i++){
    	G4int x = pulse.GetComponentID(i)%gkSectorNumber[i];
    	ans += x*gkSectorMultiplier[i];
    }

    return ans;
}
//------------------------------------------------------------------------------------------------------


//------------------------------------------------------------------------------------------------------
// Check whether a coincidence is invalid: ring difference or sector difference too small...
G4bool GateCoincidenceSorter::IsForbiddenCoincidence(const GatePulse* pulse1, const GatePulse* pulse2)
{
  G4int blockID1 = m_system->GetMainComponentID(pulse1),
        blockID2 = m_system->GetMainComponentID(pulse2);

 // Modif by D. Lazaro, February 25th, 2004
  // Computation of sectorID, sectorNumber and sectorDifference, paramaters depending on
  // the geometry construction of the scanner (spherical for system ecatAccel and cylindrical
  // for other systems as Ecat, CPET and cylindricalPET)

  const G4String name = m_system->GetName();
  G4String nameComp = "systems/ecatAccel";
  //G4cout << "NAME OF THE SYSTEM: " << name << "; NAME TO COMPARE: " << nameComp << Gateendl;
  int comp = strcmp(name,nameComp);

  if (comp == 0) {
    // Compute the sector difference
    G4int sectorID1 = m_system->ComputeSectorIDSphere(blockID1),
    sectorID2 = m_system->ComputeSectorIDSphere(blockID2);

    // Get the number of sectors per ring
    G4int sectorNumber = m_system->GetCoincidentSectorNumberSphere();

    // Deal with the circular difference problem
    G4int sectorDiff1 = sectorID1 - sectorID2;
    if (sectorDiff1<0)
      sectorDiff1 += sectorNumber;
    G4int sectorDiff2 = sectorID2 - sectorID1;
    if (sectorDiff2<0)
      sectorDiff2 += sectorNumber;
    G4int sectorDifference = std::min(sectorDiff1,sectorDiff2);

    //Compare the sector difference with the minimum differences for valid coincidences
    if (sectorDifference<m_minSectorDifference) {
      if (nVerboseLevel>1)
<<<<<<< HEAD
        G4cout << "[GateCoincidenceSorter::IsForbiddenCoincidence]: coincidence between neighbour blocks --> refused\n";
=======
        G4cout << "[GateCoincidenceSorter::IsForbiddenCoincidence]: coincidence between neighbor blocks --> refused\n";
>>>>>>> d9f93d78
      return true;
    }
    return false;
  }
  else {
  // Compute the sector difference
  G4int sectorID1 = ComputeSectorID(*pulse1),
      	sectorID2 = ComputeSectorID(*pulse2);

  // Get the number of sectors per ring
  // G4int sectorNumber = GetCoincidentSectorNumber();
  // Deal with the circular difference problem
  G4int sectorDiff1 = sectorID1 - sectorID2;
  if (sectorDiff1<0)
    sectorDiff1 += gm_coincSectNum;
  G4int sectorDiff2 = sectorID2 - sectorID1;
  if (sectorDiff2<0)
    sectorDiff2 += gm_coincSectNum;
  G4int sectorDifference = std::min(sectorDiff1,sectorDiff2);

  //Compare the sector difference with the minimum differences for valid coincidences
  if (sectorDifference<m_minSectorDifference) {
      	if (nVerboseLevel>1)
      	    G4cout << "[GateCoincidenceSorter::IsForbiddenCoincidence]: coincidence between neighbour blocks --> refused\n";
	return true;
  }

  return false;
  }
}
//------------------------------------------------------------------------------------------------------


//------------------------------------------------------------------------------------------------------
// Next method was added for the multi-system approach

void GateCoincidenceSorter::SetSystem(G4String& inputName)
{
   for (size_t i=0; i<m_digitizer->GetChainNumber() ; ++i)
   {
      G4String pPCOutputName = m_digitizer->GetChain(i)->GetOutputName();

      if(pPCOutputName.compare(inputName) == 0)
      {
         this->SetSystem(m_digitizer->GetChain(i)->GetSystem());
         break;
      }
   }

}<|MERGE_RESOLUTION|>--- conflicted
+++ resolved
@@ -184,140 +184,6 @@
     {
       coincidence = m_coincidencePulses.front();
       m_coincidencePulses.pop_front();
-<<<<<<< HEAD
-
-      ProcessCompletedCoincidenceWindow(coincidence);
-    }
-
-    // add event to coincidences
-    inCoincidence = false;
-    coince_iter = m_coincidencePulses.begin();
-    while( coince_iter != m_coincidencePulses.end() && (*coince_iter)->IsInCoincidence(pulse) )
-    {
-      inCoincidence = true;
-      (*coince_iter)->push_back(new GatePulse(pulse)); // add a copy so we can delete safely
-      coince_iter++;
-    }
-
-    // if not after or in the windows, it must be before the rest of coincidence windows
-    // so there's no need to check the rest of the coincidence list
-
-    // update coincidence pulse list
-    if(m_allPulseOpenCoincGate || !inCoincidence)
-    {
-      if(m_coincidenceWindowJitter > 0.0)
-        window = G4RandGauss::shoot(m_coincidenceWindow,m_coincidenceWindowJitter);
-      else
-        window = m_coincidenceWindow;
-
-      if(m_offsetJitter > 0.0)
-        offset = G4RandGauss::shoot(m_offset,m_offsetJitter);
-      else
-        offset = m_offset;
-
-      coincidence = new GateCoincidencePulse(m_outputName,pulse,window,offset);
-      m_coincidencePulses.push_back(coincidence);
-    }
-    else
-      delete pulse; // pulses that don't open a coincidence window can be discarded
-  }
-
-}
-
-// look for valid coincidences
-void GateCoincidenceSorter::ProcessCompletedCoincidenceWindow(GateCoincidencePulse *coincidence)
-{
-  G4int i, j, nPulses;
-  G4int nGoods, maxGoods;
-  G4double E, maxE;
-  G4int winner_i=0;
-  G4int winner_j=1;
-
-  nPulses = coincidence->size();
-
-  if (nPulses<2)
-  {
-    delete coincidence;
-    return;
-  }
-  else if (nPulses==2)
-  {
-    // check if good good
-    if(IsForbiddenCoincidence(coincidence->at(0),coincidence->at(1)) )
-      delete coincidence;
-    else
-      m_digitizer->StoreCoincidencePulse(coincidence);
-    return;
-  }
-  else // nPulses>2 multiples
-  {
-    if(m_multiplesPolicy==kKillAll)
-    {
-      delete coincidence;
-      return;
-    }
-
-
-    if(m_multiplesPolicy==kTakeAllGoods)
-    {
-      for(i=0; i<(m_allPulseOpenCoincGate?1:(nPulses-1)); i++) // iterate over all pairs (single window) or just pairs with initial event (multi-window)
-        for(j=i+1; j<nPulses; j++)
-          if(!IsForbiddenCoincidence(coincidence->at(i),coincidence->at(j)) )
-            m_digitizer->StoreCoincidencePulse(CreateSubPulse(coincidence, i, j));
-      delete coincidence; // valid pulses extracted so we can delete
-      return;
-    }
-
-    // count the goods (iterate over all pairs because we're considering the multi as a unit, not breaking it up into pairs)
-    nGoods = 0;
-    for(i=0; i<(nPulses-1); i++)
-      for(j=i+1; j<nPulses; j++)
-        if(!IsForbiddenCoincidence(coincidence->at(i),coincidence->at(j)))
-          nGoods++;
-
-    if( nGoods == 0 )  // all of the remaining options expect at least one good
-    {
-      delete coincidence;
-      return;
-    }
-
-    // all the Keep* policies pass on a multi-coincidence rather than breaking into pairs
-    if( ( (m_multiplesPolicy==kKeepIfAnyIsGood) /*&& (nGoods>0)*/          ) || // if nGoods = 0, we don't get here
-        ( (m_multiplesPolicy==kKeepIfOnlyOneGood) && (nGoods==1)           ) ||
-        ( (m_multiplesPolicy==kKeepIfAllAreGoods) && (nGoods==(nPulses*(nPulses-1)/2)) ) )
-    {
-      m_digitizer->StoreCoincidencePulse(coincidence);
-      return; // don't delete the coincidence
-    }
-    if((m_multiplesPolicy==kKeepIfAnyIsGood)   ||
-       (m_multiplesPolicy==kKeepIfOnlyOneGood) ||
-       (m_multiplesPolicy==kKeepIfAllAreGoods) )
-    {
-      delete coincidence;
-      return;
-    }
-
-    // find winner and count the goods
-    maxE = 0.0;
-    nGoods = 0;
-    for(i=0; i<(m_allPulseOpenCoincGate?1:(nPulses-1)); i++)
-      for(j=i+1; j<nPulses; j++)
-      {
-        // this time we might only be counting goods on the subset involving the first event
-        if(!IsForbiddenCoincidence(coincidence->at(i),coincidence->at(j)))
-          nGoods++;
-
-        E = coincidence->at(i)->GetEnergy() + coincidence->at(j)->GetEnergy();
-        if(E>maxE)
-        {
-          maxE = E;
-          winner_i = i;
-          winner_j = j;
-        }
-      }
-
-    if(nGoods==0) // check again, we may have reduced the subset.
-=======
 
       ProcessCompletedCoincidenceWindow(coincidence);
     }
@@ -387,18 +253,10 @@
   else // nPulses>2 multiples
   {
     if(m_multiplesPolicy==kKillAll)
->>>>>>> d9f93d78
     {
       delete coincidence;
       return;
     }
-<<<<<<< HEAD
-
-    if(m_multiplesPolicy==kTakeWinnerIfIsGood)
-    {
-      if(!IsForbiddenCoincidence(coincidence->at(winner_i),coincidence->at(winner_j)) )
-        m_digitizer->StoreCoincidencePulse(CreateSubPulse(coincidence, winner_i, winner_j));
-=======
 
     // if dealing with a delayed window or if other pulses open coincidence windows,
     // we only want to pair with the first pulse to avoid invalid pairs, or double counting
@@ -423,86 +281,10 @@
 
     if( nGoods == 0 )  // all of the remaining options expect at least one good
     {
->>>>>>> d9f93d78
       delete coincidence;
       return;
     }
 
-<<<<<<< HEAD
-    if(m_multiplesPolicy==kKillAllIfMultipleGoods)
-    {
-      if(nGoods>1)
-      {
-        delete coincidence;
-        return;
-      } // else find and return the one good event
-      else // nGoods==1
-      {
-        for(i=0; i<(nPulses-1); i++)
-          for(j=i+1; j<nPulses; j++)
-            if(!IsForbiddenCoincidence(coincidence->at(i),coincidence->at(j)))
-              m_digitizer->StoreCoincidencePulse(CreateSubPulse(coincidence, i, j));
-        delete coincidence;
-        return;
-      }
-    }
-
-    maxGoods = m_allPulseOpenCoincGate?(nPulses-1):(nPulses*(nPulses-1)/2);
-    if(m_multiplesPolicy==kTakeWinnerIfAllAreGoods)
-    {
-      if(nGoods==maxGoods)
-      {
-        m_digitizer->StoreCoincidencePulse(CreateSubPulse(coincidence, winner_i, winner_j));
-        delete coincidence;
-        return;
-      }
-      else
-      {
-        delete coincidence;
-        return;
-
-      }
-    }
-
-    if(m_multiplesPolicy==kTakeWinnerOfGoods)
-    {
-      // find winner
-      maxE = 0.0;
-      for(i=0; i<(m_allPulseOpenCoincGate?1:(nPulses-1)); i++)
-        for(j=i+1; j<nPulses; j++)
-        {
-          if(!IsForbiddenCoincidence(coincidence->at(i),coincidence->at(j)))
-          {
-            E = coincidence->at(i)->GetEnergy() + coincidence->at(j)->GetEnergy();
-            if(E>maxE)
-            {
-              maxE = E;
-              winner_i = i;
-              winner_j = j;
-            }
-          }
-        }
-      m_digitizer->StoreCoincidencePulse(CreateSubPulse(coincidence, winner_i, winner_j));
-      delete coincidence; // valid pulses extracted so we can delete
-      return;
-    }
-  }
-
-  delete coincidence;
-  return;
-
-}
-
-GateCoincidencePulse* GateCoincidenceSorter::CreateSubPulse(GateCoincidencePulse* coincidence, G4int i, G4int j)
-{
-  GatePulse* pulse1 = new GatePulse(coincidence->at(i));
-  GatePulse* pulse2 = new GatePulse(coincidence->at(j));
-  G4double offset = coincidence->GetStartTime() - pulse1->GetTime();
-  GateCoincidencePulse *newCoincPulse = new GateCoincidencePulse(m_outputName,pulse1,m_coincidenceWindow,offset);
-  newCoincPulse->push_back(pulse2);
-  return newCoincPulse;
-}
-=======
     // all the Keep* policies pass on a multi-coincidence rather than breaking into pairs
     if( ( (m_multiplesPolicy==kKeepIfAnyIsGood) /*&& (nGoods>0)*/          ) || // if nGoods = 0, we don't get here
         ( (m_multiplesPolicy==kKeepIfOnlyOneGood) && (nGoods==1)           ) ||
@@ -624,7 +406,6 @@
   newCoincPulse->push_back(pulse2);
   return newCoincPulse;
 }
->>>>>>> d9f93d78
 
 //------------------------------------------------------------------------------------------------------
 G4int GateCoincidenceSorter::ComputeSectorID(const GatePulse& pulse)
@@ -704,11 +485,7 @@
     //Compare the sector difference with the minimum differences for valid coincidences
     if (sectorDifference<m_minSectorDifference) {
       if (nVerboseLevel>1)
-<<<<<<< HEAD
-        G4cout << "[GateCoincidenceSorter::IsForbiddenCoincidence]: coincidence between neighbour blocks --> refused\n";
-=======
         G4cout << "[GateCoincidenceSorter::IsForbiddenCoincidence]: coincidence between neighbor blocks --> refused\n";
->>>>>>> d9f93d78
       return true;
     }
     return false;
