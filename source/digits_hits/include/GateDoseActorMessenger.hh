/*----------------------
  Copyright (C): OpenGATE Collaboration

  This software is distributed under the terms
  of the GNU Lesser General  Public Licence (LGPL)
  See GATE/LICENSE.txt for further details
  ----------------------*/

/*
  \class  GateDoseActorMessenger
  \author thibault.frisson@creatis.insa-lyon.fr
  laurent.guigues@creatis.insa-lyon.fr
  david.sarrut@creatis.insa-lyon.fr
*/

#ifndef GATEDOSEACTORMESSENGER_HH
#define GATEDOSEACTORMESSENGER_HH

// g4
#include "G4UIcmdWithABool.hh"
#include "G4UIcmdWithAString.hh"
#include "G4UIcmdWithADouble.hh"

// gate
#include "GateImageActorMessenger.hh"

class GateDoseActor;
class GateDoseActorMessenger : public GateImageActorMessenger
{
public:
  GateDoseActorMessenger(GateDoseActor* sensor);
  virtual ~GateDoseActorMessenger();

  void BuildCommands(G4String base);
  void SetNewValue(G4UIcommand*, G4String);

protected:
  GateDoseActor * pDoseActor;
  //Edep
  G4UIcmdWithABool * pEnableEdepCmd;
  G4UIcmdWithABool * pEnableEdepSquaredCmd;
  G4UIcmdWithABool * pEnableEdepUncertaintyCmd;
  //Dose
  G4UIcmdWithABool * pEnableDoseCmd;
  G4UIcmdWithABool * pEnableDoseSquaredCmd;
  G4UIcmdWithABool * pEnableDoseUncertaintyCmd;
  G4UIcmdWithABool * pEnableDoseNormToMaxCmd;
  G4UIcmdWithABool * pEnableDoseNormToIntegralCmd;
  G4UIcmdWithAString * pSetDoseEfficiencyCmd;
  //DoseToWater
  G4UIcmdWithABool * pEnableDoseToWaterCmd;
  G4UIcmdWithABool * pEnableDoseToWaterSquaredCmd;
  G4UIcmdWithABool * pEnableDoseToWaterUncertaintyCmd;
  G4UIcmdWithABool * pEnableDoseToWaterNormToMaxCmd;
  G4UIcmdWithABool * pEnableDoseToWaterNormToIntegralCmd;
    //DoseToOtherMaterial
  G4UIcmdWithABool * pEnableDoseToOtherMaterialCmd;
  G4UIcmdWithABool * pEnableDoseToOtherMaterialSquaredCmd;
  G4UIcmdWithABool * pEnableDoseToOtherMaterialUncertaintyCmd;
  G4UIcmdWithABool * pEnableDoseToOtherMaterialNormToMaxCmd;
  G4UIcmdWithABool * pEnableDoseToOtherMaterialNormToIntegralCmd;
  G4UIcmdWithAString * pSetOtherMaterialCmd;
  //Others
  G4UIcmdWithABool * pEnableNumberOfHitsCmd;
  G4UIcmdWithAString * pSetDoseAlgorithmCmd;
  G4UIcmdWithAString * pImportMassImageCmd;
  G4UIcmdWithAString * pExportMassImageCmd;
  G4UIcmdWithAString * pVolumeFilterCmd;
  G4UIcmdWithAString * pMaterialFilterCmd;
<<<<<<< HEAD
  G4UIcmdWithABool * pTestFlagCmd;
=======

  G4UIcmdWithAString * pDoseRegionInputCmd;
  G4UIcmdWithAString * pDoseRegionOutputCmd;

  G4UIcmdWithADouble * pScaleOutputCmd;
>>>>>>> 49a302da
};

#endif /* end #define GATEDOSEACTORMESSENGER_HH*/<|MERGE_RESOLUTION|>--- conflicted
+++ resolved
@@ -1,16 +1,16 @@
 /*----------------------
-  Copyright (C): OpenGATE Collaboration
+   Copyright (C): OpenGATE Collaboration
 
-  This software is distributed under the terms
-  of the GNU Lesser General  Public Licence (LGPL)
-  See GATE/LICENSE.txt for further details
-  ----------------------*/
+This software is distributed under the terms
+of the GNU Lesser General  Public Licence (LGPL)
+See GATE/LICENSE.txt for further details
+----------------------*/
 
 /*
   \class  GateDoseActorMessenger
   \author thibault.frisson@creatis.insa-lyon.fr
-  laurent.guigues@creatis.insa-lyon.fr
-  david.sarrut@creatis.insa-lyon.fr
+          laurent.guigues@creatis.insa-lyon.fr
+          david.sarrut@creatis.insa-lyon.fr
 */
 
 #ifndef GATEDOSEACTORMESSENGER_HH
@@ -51,6 +51,9 @@
   G4UIcmdWithABool * pEnableDoseToWaterCmd;
   G4UIcmdWithABool * pEnableDoseToWaterSquaredCmd;
   G4UIcmdWithABool * pEnableDoseToWaterUncertaintyCmd;
+  G4UIcmdWithABool * pEnableEdepCmd;
+  G4UIcmdWithABool * pEnableEdepSquaredCmd;
+  G4UIcmdWithABool * pEnableEdepUncertaintyCmd;
   G4UIcmdWithABool * pEnableDoseToWaterNormToMaxCmd;
   G4UIcmdWithABool * pEnableDoseToWaterNormToIntegralCmd;
     //DoseToOtherMaterial
@@ -62,20 +65,21 @@
   G4UIcmdWithAString * pSetOtherMaterialCmd;
   //Others
   G4UIcmdWithABool * pEnableNumberOfHitsCmd;
+  G4UIcmdWithABool * pEnableDoseNormToMaxCmd;
+  G4UIcmdWithABool * pEnableDoseNormToIntegralCmd;
+  G4UIcmdWithABool * pEnableDoseToWaterNormCmd;
   G4UIcmdWithAString * pSetDoseAlgorithmCmd;
   G4UIcmdWithAString * pImportMassImageCmd;
   G4UIcmdWithAString * pExportMassImageCmd;
+
   G4UIcmdWithAString * pVolumeFilterCmd;
   G4UIcmdWithAString * pMaterialFilterCmd;
-<<<<<<< HEAD
-  G4UIcmdWithABool * pTestFlagCmd;
-=======
 
   G4UIcmdWithAString * pDoseRegionInputCmd;
   G4UIcmdWithAString * pDoseRegionOutputCmd;
 
   G4UIcmdWithADouble * pScaleOutputCmd;
->>>>>>> 49a302da
+  G4UIcmdWithABool * pTestFlagCmd;
 };
 
 #endif /* end #define GATEDOSEACTORMESSENGER_HH*/