--- conflicted
+++ resolved
@@ -1,22 +1,22 @@
 /*----------------------
-   Copyright (C): OpenGATE Collaboration
+  Copyright (C): OpenGATE Collaboration
 
-This software is distributed under the terms
-of the GNU Lesser General  Public Licence (LGPL)
-See GATE/LICENSE.txt for further details
-----------------------*/
+  This software is distributed under the terms
+  of the GNU Lesser General  Public Licence (LGPL)
+  See GATE/LICENSE.txt for further details
+  ----------------------*/
 
 
 /*!
   \class  GateDoseActor
   \author thibault.frisson@creatis.insa-lyon.fr
-          laurent.guigues@creatis.insa-lyon.fr
-          david.sarrut@creatis.insa-lyon.fr
+  laurent.guigues@creatis.insa-lyon.fr
+  david.sarrut@creatis.insa-lyon.fr
   \date	March 2011
 
-	  - DoseToWater option added by Loïc Grevillot
-	  - Dose calculation in inhomogeneous volume added by Thomas Deschler (thomas.deschler@iphc.cnrs.fr)
- */
+  - DoseToWater option added by Loïc Grevillot
+  - Dose calculation in inhomogeneous volume added by Thomas Deschler (thomas.deschler@iphc.cnrs.fr)
+*/
 
 
 #ifndef GATEDOSEACTOR_HH
@@ -35,7 +35,7 @@
 
 class GateDoseActor : public GateVImageActor
 {
- public:
+public:
 
   //-----------------------------------------------------------------------------
   // Actor name
@@ -50,7 +50,7 @@
   void EnableEdepImage(bool b) { mIsEdepImageEnabled = b; }
   void EnableEdepSquaredImage(bool b) { mIsEdepSquaredImageEnabled = b; }
   void EnableEdepUncertaintyImage(bool b) { mIsEdepUncertaintyImageEnabled = b; }
-  //Dose  
+  //Dose
   void EnableDoseImage(bool b) { mIsDoseImageEnabled = b; }
   void EnableDoseSquaredImage(bool b) { mIsDoseSquaredImageEnabled = b; }
   void EnableDoseUncertaintyImage(bool b) { mIsDoseUncertaintyImageEnabled = b; }
@@ -71,24 +71,18 @@
   void EnableDoseToOtherMaterialNormalisationToIntegral(bool b);
   void SetOtherMaterial(G4String b) { mOtherMaterial = b; }
   //Others
-  void EnableNumberOfHitsImage(bool b) { mIsNumberOfHitsImageEnabled = b; }  
+  void EnableNumberOfHitsImage(bool b) { mIsNumberOfHitsImageEnabled = b; }
   void SetDoseAlgorithmType(G4String b) { mDoseAlgorithmType = b; }
   void ImportMassImage(G4String b) { mImportMassImage = b; }
   void ExportMassImage(G4String b) { mExportMassImage = b; }
   void VolumeFilter(G4String b) { mVolumeFilter = b; }
   void MaterialFilter(G4String b) { mMaterialFilter = b; }
-<<<<<<< HEAD
   void setTestFlag(bool b) { mTestFlag = b; }
-  
-=======
-
+  //Regions
   void SetDoseByRegionsInputFilename(std::string f);
   void SetDoseByRegionsOutputFilename(std::string f);
   void AddRegion(std::string str);
 
-  void SetOutputScalingFactor(double s);
-
->>>>>>> 01e927cf
   virtual void BeginOfRunAction(const G4Run*r);
   virtual void BeginOfEventAction(const G4Event * event);
 
@@ -114,7 +108,7 @@
 
   bool mIsLastHitEventImageEnabled;
 
-  //Edep  
+  //Edep
   bool mIsEdepImageEnabled;
   bool mIsEdepSquaredImageEnabled;
   bool mIsEdepUncertaintyImageEnabled;
@@ -135,7 +129,7 @@
   bool mIsDoseToOtherMaterialSquaredImageEnabled;
   bool mIsDoseToOtherMaterialUncertaintyImageEnabled;
   bool mIsDoseToOtherMaterialNormalisationEnabled;
-  //Others  
+  //Others
   bool mIsNumberOfHitsImageEnabled;
   bool mTestFlag;
 
@@ -161,19 +155,17 @@
   GateImageInt mLastHitEventImage;
   //Others
   GateImageDouble mMassImage;
-<<<<<<< HEAD
-=======
+  //Regions
   GateImageFloat mDoseByRegionsLabelImage;
   GateRegionDoseStat::IdToSingleRegionMapType mMapIdToSingleRegion;
   GateRegionDoseStat::LabelToSeveralRegionsMapType mMapLabelToSeveralRegions;
   GateRegionDoseStat::IdToLabelsMapType mMapIdToLabels;
-  double mScalingFactor;
 
   G4String mEdepFilename;
   G4String mDoseFilename;
   G4String mDoseToWaterFilename;
   G4String mNbOfHitsFilename;
->>>>>>> 01e927cf
+
   G4String mDoseAlgorithmType;
   G4String mImportMassImage;
   G4String mExportMassImage;
@@ -181,7 +173,7 @@
   G4String mMaterialFilter;
 
   G4EmCalculator* emcalc;
-  
+
 };
 
 MAKE_AUTO_CREATOR_ACTOR(DoseActor,GateDoseActor)
