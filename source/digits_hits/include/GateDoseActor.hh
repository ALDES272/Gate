--- conflicted
+++ resolved
@@ -1,22 +1,22 @@
 /*----------------------
-  Copyright (C): OpenGATE Collaboration
+   Copyright (C): OpenGATE Collaboration
 
-  This software is distributed under the terms
-  of the GNU Lesser General  Public Licence (LGPL)
-  See GATE/LICENSE.txt for further details
-  ----------------------*/
+This software is distributed under the terms
+of the GNU Lesser General  Public Licence (LGPL)
+See GATE/LICENSE.txt for further details
+----------------------*/
 
 
 /*!
   \class  GateDoseActor
   \author thibault.frisson@creatis.insa-lyon.fr
-  laurent.guigues@creatis.insa-lyon.fr
-  david.sarrut@creatis.insa-lyon.fr
+          laurent.guigues@creatis.insa-lyon.fr
+          david.sarrut@creatis.insa-lyon.fr
   \date	March 2011
 
-  - DoseToWater option added by Loïc Grevillot
-  - Dose calculation in inhomogeneous volume added by Thomas Deschler (thomas.deschler@iphc.cnrs.fr)
-*/
+	  - DoseToWater option added by Loïc Grevillot
+	  - Dose calculation in inhomogeneous volume added by Thomas Deschler (thomas.deschler@iphc.cnrs.fr)
+ */
 
 
 #ifndef GATEDOSEACTOR_HH
@@ -36,7 +36,7 @@
 
 class GateDoseActor : public GateVImageActor
 {
-public:
+ public:
 
   //-----------------------------------------------------------------------------
   // Actor name
@@ -76,19 +76,17 @@
   void SetDoseAlgorithmType(G4String b) { mDoseAlgorithmType = b; }
   void ImportMassImage(G4String b) { mImportMassImage = b; }
   void ExportMassImage(G4String b) { mExportMassImage = b; }
+
   void VolumeFilter(G4String b) { mVolumeFilter = b; }
   void MaterialFilter(G4String b) { mMaterialFilter = b; }
-<<<<<<< HEAD
   void setTestFlag(bool b) { mTestFlag = b; }
   
-=======
 
   void SetDoseByRegionsInputFilename(std::string f);
   void SetDoseByRegionsOutputFilename(std::string f);
 
   void SetOutputScalingFactor(double s);
 
->>>>>>> 49a302da
   virtual void BeginOfRunAction(const G4Run*r);
   virtual void BeginOfEventAction(const G4Event * event);
 
@@ -128,9 +126,10 @@
   bool mIsDoseToWaterImageEnabled;
   bool mIsDoseToWaterSquaredImageEnabled;
   bool mIsDoseToWaterUncertaintyImageEnabled;
+  bool mIsNumberOfHitsImageEnabled;
+  bool mIsDoseNormalisationEnabled;
   bool mIsDoseToWaterNormalisationEnabled;
   bool mDose2WaterWarningFlag;
-<<<<<<< HEAD
   //DoseToOtherMaterial
   bool mIsDoseToOtherMaterialImageEnabled;
   bool mIsDoseToOtherMaterialSquaredImageEnabled;
@@ -139,9 +138,7 @@
   //Others  
   bool mIsNumberOfHitsImageEnabled;
   bool mTestFlag;
-=======
   bool mDoseByRegionsFlag;
->>>>>>> 49a302da
 
   //Edep
   G4String mEdepFilename;
@@ -165,11 +162,6 @@
   GateImageInt mLastHitEventImage;
   //Others
   GateImageDouble mMassImage;
-<<<<<<< HEAD
-  G4String mDoseAlgorithmType;
-  G4String mImportMassImage;
-  G4String mExportMassImage;
-=======
   GateImageFloat mDoseByRegionsLabelImage;
   std::map<int, GateRegionDoseStat> mMapOfRegionStat;
   double mScalingFactor;
@@ -184,7 +176,6 @@
   G4String mDoseByRegionsInputFilename;
   G4String mDoseByRegionsOutputFilename;
 
->>>>>>> 49a302da
   G4String mVolumeFilter;
   G4String mMaterialFilter;
 
