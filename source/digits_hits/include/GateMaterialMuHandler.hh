--- conflicted
+++ resolved
@@ -72,14 +72,8 @@
   ~GateMaterialMuHandler();
   double GetAttenuation(G4Material* material, double energy);
   double GetMu(G4Material* material, double energy);
-<<<<<<< HEAD
   GateMuTable *GetMuTable(G4Material *);
-  
-=======
-  
-  GateMuTable *GetMuTable(G4Material *);
->>>>>>> 4534fc6d
-  
+
   void SetElementsFolderName(G4String folder) { mElementsFolderName = folder; }
   void SetEMin(double e) { mEnergyMin = e; }
   void SetEMax(double e) { mEnergyMax = e; }
