/*----------------------
   GATE version name: gate_v6

   Copyright (C): OpenGATE Collaboration

This software is distributed under the terms
of the GNU Lesser General  Public Licence (LGPL)
See GATE/LICENSE.txt for further details
----------------------*/


/*!
<<<<<<< HEAD
  \class  GateKermaAcor
  \author Jean-Michel.Letang@creatis.insa-lyon.fr
  \date	March 2013
=======
  \class  GateDoseActor
  \author thibault.frisson@creatis.insa-lyon.fr
          laurent.guigues@creatis.insa-lyon.fr
	  david.sarrut@creatis.insa-lyon.fr

	  DoseToWater option added by Loïc Grevillot
  \date	March 2011
>>>>>>> f11cd601
 */

#ifndef GATEKERMAACTOR_HH
#define GATEKERMAACTOR_HH

#include <G4NistManager.hh>

#include "GateVImageActor.hh"
#include "GateActorManager.hh"
#include "G4UnitsTable.hh"
#include "GateKermaActorMessenger.hh"
#include "GateImageWithStatistic.hh"

class G4EmCalculator;

class GateKermaActor : public GateVImageActor
{
 public:

  //-----------------------------------------------------------------------------
  // Actor name
  virtual ~GateKermaActor();

  FCT_FOR_AUTO_CREATOR_ACTOR(GateKermaActor)

  //-----------------------------------------------------------------------------
  // Constructs the sensor
  virtual void Construct();

  void EnableEdepImage(bool b) { mIsEdepImageEnabled = b; }
  void EnableEdepSquaredImage(bool b) { mIsEdepSquaredImageEnabled = b; }
  void EnableEdepUncertaintyImage(bool b) { mIsEdepUncertaintyImageEnabled = b; }
  void EnableDoseImage(bool b) { mIsDoseImageEnabled = b; }
  void EnableDoseSquaredImage(bool b) { mIsDoseSquaredImageEnabled = b; }
  void EnableDoseUncertaintyImage(bool b) { mIsDoseUncertaintyImageEnabled = b; }
  void EnableDoseToWaterImage(bool b) { mIsDoseToWaterImageEnabled = b; }
  void EnableDoseToWaterSquaredImage(bool b) { mIsDoseToWaterSquaredImageEnabled = b; }
  void EnableDoseToWaterUncertaintyImage(bool b) { mIsDoseToWaterUncertaintyImageEnabled = b; }
  void EnableNumberOfHitsImage(bool b) { mIsNumberOfHitsImageEnabled = b; }
  void EnableDoseNormalisation(bool b) { mIsDoseNormalisationEnabled = b; mDoseImage.SetScaleFactor(1.0); }
  void EnableDoseToWaterNormalisation(bool b) { mIsDoseToWaterNormalisationEnabled = b; mDoseToWaterImage.SetScaleFactor(1.0); }

  virtual void BeginOfRunAction(const G4Run*r);
  virtual void BeginOfEventAction(const G4Event * event);

  virtual void UserSteppingActionInVoxel(const int index, const G4Step* step);
  virtual void UserPreTrackActionInVoxel(const int /*index*/, const G4Track* /*t*/) {}
  virtual void UserPostTrackActionInVoxel(const int /*index*/, const G4Track* /*t*/) {}

  /// Saves the data collected to the file
  virtual void SaveData();
  virtual void ResetData();

  ///Scorer related
  //virtual G4bool ProcessHits(G4Step *, G4TouchableHistory*);
  virtual void Initialize(G4HCofThisEvent*){}
  virtual void EndOfEvent(G4HCofThisEvent*){}

protected:
  GateKermaActor(G4String name, G4int depth=0);
  GateKermaActorMessenger * pMessenger;

  int mCurrentEvent;

  bool mIsLastHitEventImageEnabled;
  bool mIsEdepImageEnabled;
  bool mIsEdepSquaredImageEnabled;
  bool mIsEdepUncertaintyImageEnabled;
  bool mIsDoseImageEnabled;
  bool mIsDoseSquaredImageEnabled;
  bool mIsDoseUncertaintyImageEnabled;
  bool mIsDoseToWaterImageEnabled;
  bool mIsDoseToWaterSquaredImageEnabled;
  bool mIsDoseToWaterUncertaintyImageEnabled;
  bool mIsNumberOfHitsImageEnabled;
  bool mIsDoseNormalisationEnabled;
  bool mIsDoseToWaterNormalisationEnabled;

  GateImageWithStatistic mEdepImage;
  GateImageWithStatistic mDoseImage;
  GateImageWithStatistic mDoseToWaterImage;
  GateImage mNumberOfHitsImage;
  GateImage mLastHitEventImage;

  G4String mEdepFilename;
  G4String mDoseFilename;
  G4String mDoseToWaterFilename;
  G4String mNbOfHitsFilename;

  G4EmCalculator * emcalc;
};

MAKE_AUTO_CREATOR_ACTOR(KermaActor,GateKermaActor)

#endif /* end #define GATESIMULATIONSTATISTICACTOR_HH */<|MERGE_RESOLUTION|>--- conflicted
+++ resolved
@@ -10,19 +10,9 @@
 
 
 /*!
-<<<<<<< HEAD
   \class  GateKermaAcor
   \author Jean-Michel.Letang@creatis.insa-lyon.fr
   \date	March 2013
-=======
-  \class  GateDoseActor
-  \author thibault.frisson@creatis.insa-lyon.fr
-          laurent.guigues@creatis.insa-lyon.fr
-	  david.sarrut@creatis.insa-lyon.fr
-
-	  DoseToWater option added by Loïc Grevillot
-  \date	March 2011
->>>>>>> f11cd601
  */
 
 #ifndef GATEKERMAACTOR_HH
