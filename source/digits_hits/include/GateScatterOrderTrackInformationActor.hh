/*----------------------
  GATE version name: gate_v6

  Copyright (C): OpenGATE Collaboration

  This software is distributed under the terms
  of the GNU Lesser General  Public Licence (LGPL)
  See GATE/LICENSE.txt for further details
  ----------------------*/

//-----------------------------------------------------------------------------
/// \class GateScatterOrderTrackInformationActor
//-----------------------------------------------------------------------------

#include "GateConfiguration.h"

#ifndef GATESCATTERORDERTRACKINFORMATIONACTOR_HH
#define GATESCATTERORDERTRACKINFORMATIONACTOR_HH

#include "globals.hh"
#include "G4String.hh"
#include <iomanip>   
#include <vector>

// Gate 
#include "GateVActor.hh"
#include "GateImage.hh"
#include "GateSourceMgr.hh"
#include "GateVImageVolume.hh"
#include <G4VEmProcess.hh>
#include "GateScatterOrderTrackInformationActorMessenger.hh"

// Geant4
#include <G4VEMDataSet.hh>
#include <G4EmCalculator.hh>
#include <G4VDataSetAlgorithm.hh>
#include <G4LivermoreComptonModel.hh>
#include <G4LogLogInterpolation.hh>
#include <G4CompositeEMDataSet.hh>

//-----------------------------------------------------------------------------

class GateScatterOrderTrackInformation:
    public G4VUserTrackInformation
{
public:
<<<<<<< HEAD
  GateScatterOrderTrackInformation():order(0) {}
=======
  GateScatterOrderTrackInformation():mOrder(0) {}
>>>>>>> 05d4b96b
  ~GateScatterOrderTrackInformation() {}

  inline void IncrementScatterOrder(const G4Track *track)
  {
    // New particle
    if(track->GetStep()==NULL)
<<<<<<< HEAD
      order++;
    // Same particle
    else if(track->GetStep()->GetPostStepPoint()->GetProcessDefinedStep()->GetProcessName()!=(const G4String)"Transportation")
      order++;
  }

  virtual inline G4int GetScatterOrder(){ return order; }
  //virtual inline G4int SetScatterOrder(G4int _order){ return order=_order; }

protected:
  G4int order;
=======
      mOrder++;
    // Same particle
    else if(track->GetStep()->GetPostStepPoint()->GetProcessDefinedStep()->GetProcessName()!=(const G4String)"Transportation")
      mOrder++;
  }

  inline void SetScatterProcess(const G4Track *track)
  {
    mProcess = track->GetStep()->GetPostStepPoint()->GetProcessDefinedStep()->GetProcessName();
  }

  virtual inline G4int GetScatterOrder(){ return mOrder; }
  virtual inline G4String GetScatterProcess(){ return mProcess; }
  //virtual inline G4int SetScatterOrder(G4int _order){ return order=_order; }

protected:
  G4int    mOrder;
  G4String mProcess;
>>>>>>> 05d4b96b

};

//-----------------------------------------------------------------------------
class GateScatterOrderTrackInformationActorMessenger;
class GateScatterOrderTrackInformationActor : public GateVActor
{
public:
  //-----------------------------------------------------------------------------
  // This macro initialize the CreatePrototype and CreateInstance
  FCT_FOR_AUTO_CREATOR_ACTOR(GateScatterOrderTrackInformationActor)

  GateScatterOrderTrackInformationActor(G4String name, G4int depth=0);
  ~GateScatterOrderTrackInformationActor();

  // Constructs the actor
  virtual void Construct();
  virtual void ResetData(){};

  // Callbacks
  virtual void UserSteppingAction(const GateVVolume *, const G4Step*);

protected:
  GateScatterOrderTrackInformationActorMessenger * pActorMessenger;
};
//-----------------------------------------------------------------------------

MAKE_AUTO_CREATOR_ACTOR(ScatterOrderTrackInformationActor, GateScatterOrderTrackInformationActor)

#endif /* end #define GATESCATTERORDERTRACKINFORMATIONACTOR_HH */<|MERGE_RESOLUTION|>--- conflicted
+++ resolved
@@ -44,30 +44,13 @@
     public G4VUserTrackInformation
 {
 public:
-<<<<<<< HEAD
-  GateScatterOrderTrackInformation():order(0) {}
-=======
   GateScatterOrderTrackInformation():mOrder(0) {}
->>>>>>> 05d4b96b
   ~GateScatterOrderTrackInformation() {}
 
   inline void IncrementScatterOrder(const G4Track *track)
   {
     // New particle
     if(track->GetStep()==NULL)
-<<<<<<< HEAD
-      order++;
-    // Same particle
-    else if(track->GetStep()->GetPostStepPoint()->GetProcessDefinedStep()->GetProcessName()!=(const G4String)"Transportation")
-      order++;
-  }
-
-  virtual inline G4int GetScatterOrder(){ return order; }
-  //virtual inline G4int SetScatterOrder(G4int _order){ return order=_order; }
-
-protected:
-  G4int order;
-=======
       mOrder++;
     // Same particle
     else if(track->GetStep()->GetPostStepPoint()->GetProcessDefinedStep()->GetProcessName()!=(const G4String)"Transportation")
@@ -86,7 +69,6 @@
 protected:
   G4int    mOrder;
   G4String mProcess;
->>>>>>> 05d4b96b
 
 };
 
