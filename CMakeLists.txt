--- conflicted
+++ resolved
@@ -61,14 +61,9 @@
 OPTION(GATE_USE_ECAT7 "Gate use ECAT7" OFF)
 OPTION(GATE_ANALYSIS_USE_GENERAL "Gate use  G4ANALYSIS_USE_GENERAL (Recommanded)" ON)
 OPTION(GATE_ANALYSIS_USE_FILE "Gate use G4ANALYSIS_USE_FILE (Recommanded)" ON)
-<<<<<<< HEAD
-OPTION(GATE_USE_SYSTEM_CLHEP "If 'ON', Gate does not use the standard CLHEP of GEANT4 (this is REQUIRED !)" ON)
-OPTION(GATE_USE_GPU "Gate use GPU (voxelized src and tracking), need CUDA" OFF)
-OPTION(GATE_USE_RTK "Gate use RTK (for hybrid simulation)" OFF)
-=======
 OPTION(GATE_USE_SYSTEM_CLHEP "If 'ON', Gate does not use the standard CLHEP of GEANT4. Use OFF if you compile G4 with embedded CLHEP" OFF)
 OPTION(GATE_USE_GPU "Gate use GPU (voxelized src and tracking), need CUDA " OFF)
->>>>>>> 84cdfa1d
+OPTION(GATE_USE_RTK "Gate use RTK (for hybrid simulation)" OFF)
 
 #=========================================================
 # ROOT
@@ -224,17 +219,13 @@
 TARGET_LINK_LIBRARIES(Gate ${Geant4_LIBRARIES} ${ROOT_LIBRARIES} ${CLHEP_LIBRARIES} ${LIBXML2_LIBRARIES} ${LMF_LIBRARY} ${ECAT7_LIBRARY} ${ITK_LIBRARIES} ${RTK_LIBRARIES})
 
 #=========================================================
-<<<<<<< HEAD
 # MHD management from ITK
 IF(GATE_USE_RTK)
- #MESSAGE("no need mhd")
+  #MESSAGE("no need mhd")
 ELSE(GATE_USE_RTK)
- ADD_SUBDIRECTORY(source/itk-mhd ${PROJECT_BINARY_DIR}/itk-mhd)
+  ADD_SUBDIRECTORY(source/externals/itk-mhd ${PROJECT_BINARY_DIR}/itk-mhd)
 ENDIF(GATE_USE_RTK)
-=======
-# included ITK to read/write mhd image file format
-ADD_SUBDIRECTORY(source/externals/itk-mhd ${PROJECT_BINARY_DIR}/itk-mhd)
->>>>>>> 84cdfa1d
+
 
 #=========================================================
 INSTALL(TARGETS Gate DESTINATION bin)
